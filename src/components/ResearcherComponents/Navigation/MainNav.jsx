--- conflicted
+++ resolved
@@ -8,15 +8,7 @@
 import { searchUsers } from '../../../backend/firebase/viewprofile';
 import { ClipLoader } from 'react-spinners';
 
-<<<<<<< HEAD
-// Main navigation component for the Research Portal
-export default function MainNav({ showForm, setShowForm, setMobileMenuOpen, mobileMenuOpen, onSearch }) {
-  // State for search input and logout modal visibility
-  const [searchQuery, setSearchQuery] = useState('');
-  const [showLogoutModal, setShowLogoutModal] = useState(false);
-
-  // React Router hooks for navigation and current location
-=======
+
 export default function MainNav({ setMobileMenuOpen, mobileMenuOpen }) {
   const [searchQuery, setSearchQuery] = useState('');
   const [showLogoutModal, setShowLogoutModal] = useState(false);
@@ -25,7 +17,6 @@
   const [isSearching, setIsSearching] = useState(false);
   const searchTimeoutRef = useRef(null);
   const searchContainerRef = useRef(null);
->>>>>>> 1ccf5c27
   const navigate = useNavigate();
   const location = useLocation();
 
@@ -33,9 +24,7 @@
   const unreadCount = useUnreadNotificationsCount();
   const unreadMessages = useUnreadMessagesCount();
 
-<<<<<<< HEAD
-  // Handles search form submission
-=======
+
   useEffect(() => {
     const handleClickOutside = (event) => {
       if (searchContainerRef.current && !searchContainerRef.current.contains(event.target)) {
@@ -79,7 +68,7 @@
     }
   };
 
->>>>>>> 1ccf5c27
+
   const handleSearch = (e) => {
     e.preventDefault();
     if (searchQuery.trim()) {
@@ -172,13 +161,7 @@
                 <p className="text-xs mt-1 group-hover:text-blue-600">Account</p>
               </button>
             </section>
-
-<<<<<<< HEAD
-            {/* Search bar */}
-            <section className="flex-1 max-w-md mx-4">
-=======
             <section className="flex-1 max-w-md mx-4" ref={searchContainerRef}>
->>>>>>> 1ccf5c27
               <form onSubmit={handleSearch} className="relative">
                 <section className="absolute inset-y-0 left-0 pl-3 flex items-center pointer-events-none">
                   <FiSearch className="h-5 w-5 text-gray-400" />
