import { FiHome, FiFolder, FiBell, FiUser, FiFileText, FiMessageSquare } from 'react-icons/fi';
import { useLocation, useNavigate } from 'react-router-dom';
import { useUnreadNotificationsCount } from '../../../backend/firebase/notificationsUtil';

export default function MobileBottomNav ({ showForm, setShowForm }) {
  const location = useLocation();
  const navigate = useNavigate();
  const unreadCount = useUnreadNotificationsCount();

  return (
    <nav className="md:hidden fixed bottom-0 left-0 right-0 bg-white shadow-lg border-t border-gray-200" aria-label="Mobile navigation">
      <section className="flex justify-around">
        <button 
          onClick={() => navigate('/home')}
          className={`group flex flex-col items-center justify-center p-3 ${location.pathname === '/home' ? 'text-blue-600' : 'text-gray-600'} hover:bg-blue-50 rounded-lg transition-all duration-200`}
          aria-label="Home"
        >
          <FiHome className="h-6 w-6 group-hover:text-blue-600" />
          <p className="text-xs mt-1 group-hover:text-blue-600">Home</p>
        </button>

        <button 
          onClick={() => navigate('/projects')}
          className={`group flex flex-col items-center justify-center p-3 ${location.pathname === '/projects' ? 'text-blue-600' : 'text-gray-600'} hover:bg-blue-50 rounded-lg transition-all duration-200`}
          aria-label="Projects"
        >
          <FiFolder className="h-6 w-6 group-hover:text-blue-600" />
          <p className="text-xs mt-1 group-hover:text-blue-600">Projects</p>
        </button>

        <button 
          onClick={() => navigate('/documents')}
          className={`group flex flex-col items-center justify-center p-3 ${location.pathname === '/documents' ? 'text-blue-600' : 'text-gray-600'} hover:bg-blue-50 rounded-lg transition-all duration-200`}
          aria-label="View documents"
        >
          <FiFileText className="h-6 w-6 group-hover:text-blue-600" />
          <p className="text-xs mt-1 group-hover:text-blue-600">Documents</p>
        </button>

        <button 
<<<<<<< HEAD
          onClick={() => navigate('/notifications')}
          className={`group flex flex-col items-center justify-center p-3 relative ${location.pathname === '/reviewernotifications' ? 'text-blue-600' : 'text-gray-600'} hover:bg-blue-50 rounded-lg transition-all duration-200`}
=======
          onClick={() => navigate('/messages')}
          className={`group flex flex-col items-center justify-center p-3 ${location.pathname === '/messages' ? 'text-blue-600' : 'text-gray-600'} hover:bg-blue-50 rounded-lg transition-all duration-200`}
          aria-label="View messages"
        >
          <FiMessageSquare className="h-6 w-6 group-hover:text-blue-600" />
          <p className="text-xs mt-1 group-hover:text-blue-600">Messages</p>
        </button>

        <button 
          onClick={() => navigate('/alerts')}
          className={`group flex flex-col items-center justify-center p-3 ${location.pathname === '/alerts' ? 'text-blue-600' : 'text-gray-600'} hover:bg-blue-50 rounded-lg transition-all duration-200`}
>>>>>>> 6572cf66
          aria-label="View alerts"
        >
          <span className="relative">
            <FiBell className="h-6 w-6 group-hover:text-blue-600" />
            {unreadCount > 0 && (
              <span className="absolute -top-1 -right-1 bg-red-600 text-white text-xs rounded-full px-1.5 py-0.5 font-bold z-10">
                {unreadCount}
              </span>
            )}
          </span>
          <p className="text-xs mt-1 group-hover:text-blue-600">Notifications</p>
        </button>

        <button 
          onClick={() => navigate('/account')}
          className={`group flex flex-col items-center justify-center p-3 ${location.pathname === '/account' ? 'text-blue-600' : 'text-gray-600'} hover:bg-blue-50 rounded-lg transition-all duration-200`}
          aria-label="View account"
        >
          <FiUser className="h-6 w-6 group-hover:text-blue-600" />
          <p className="text-xs mt-1 group-hover:text-blue-600">Account</p>
        </button>
      </section>
    </nav>
  );
}<|MERGE_RESOLUTION|>--- conflicted
+++ resolved
@@ -38,10 +38,8 @@
         </button>
 
         <button 
-<<<<<<< HEAD
           onClick={() => navigate('/notifications')}
           className={`group flex flex-col items-center justify-center p-3 relative ${location.pathname === '/reviewernotifications' ? 'text-blue-600' : 'text-gray-600'} hover:bg-blue-50 rounded-lg transition-all duration-200`}
-=======
           onClick={() => navigate('/messages')}
           className={`group flex flex-col items-center justify-center p-3 ${location.pathname === '/messages' ? 'text-blue-600' : 'text-gray-600'} hover:bg-blue-50 rounded-lg transition-all duration-200`}
           aria-label="View messages"
@@ -53,7 +51,6 @@
         <button 
           onClick={() => navigate('/alerts')}
           className={`group flex flex-col items-center justify-center p-3 ${location.pathname === '/alerts' ? 'text-blue-600' : 'text-gray-600'} hover:bg-blue-50 rounded-lg transition-all duration-200`}
->>>>>>> 6572cf66
           aria-label="View alerts"
         >
           <span className="relative">
