import React, { useState, useEffect } from 'react';
import { ClipLoader } from 'react-spinners';
import { AnimatePresence } from 'framer-motion';
import { updateProjectFunds, updateProjectExpense, getFundingHistory } from '../../backend/firebase/fundingDB';
import { formatFirebaseDate } from '../../utils/dateUtils';
<<<<<<< HEAD
import { checkPermission } from '../../utils/permissions';
=======
import { notify } from '../../backend/firebase/notificationsUtil';
>>>>>>> e2bfd175

export default function FundingCard({ 
  projectId, 
  project, 
  setProject, 
  setModalOpen, 
  setError, 
  setStatusMessage 
}) {
  const [showAddFundsModal, setShowAddFundsModal] = useState(false);
  const [showAddExpenseModal, setShowAddExpenseModal] = useState(false);
  const [showFundingHistory, setShowFundingHistory] = useState(false);
  const [fundingHistory, setFundingHistory] = useState([]);
  const [fundAmount, setFundAmount] = useState('');
  const [expenseAmount, setExpenseAmount] = useState('');
  const [expenseDescription, setExpenseDescription] = useState('');
  const [fundingSource, setFundingSource] = useState('');
  const [addFundsLoading, setAddFundsLoading] = useState(false);
  const [addExpenseLoading, setAddExpenseLoading] = useState(false);

  const loadFundingHistory = async () => {
    try {
      const history = await getFundingHistory(projectId);
      setFundingHistory(history.sort((a, b) => b.updatedAt.seconds - a.updatedAt.seconds));
    } catch (err) {
      console.error('Error loading funding history:', err);
      setError(err.message);
    }
  };

  const handleAddFunds = async (e) => {
    e.preventDefault();
    try {
      if (!checkPermission(project, 'canAddFunds')) {
        throw new Error('You do not have permission to add funds');
      }
      
      setAddFundsLoading(true);
      const amount = parseFloat(fundAmount);
      if (isNaN(amount) || amount <= 0) {
        throw new Error('Please enter a valid amount');
      }
      if (!fundingSource.trim()) {
        throw new Error('Please enter a funding source');
      }

      await updateProjectFunds(projectId, amount, fundingSource);
      setProject({
        ...project,
        availableFunds: (project.availableFunds || 0) + amount
      });

      

      setShowAddFundsModal(false);
      setFundAmount('');
      setFundingSource('');
      setModalOpen(true);
      setError(false);
      setStatusMessage('Funds added successfully');
      setError(false);
      loadFundingHistory();

      // Notify user about the added funds
      notify({type: 'Funds Added', projectId, projectTitle: project.title, amount});

    } catch (err) {
      setError(true);
      setModalOpen(true);
      setStatusMessage('Failed to add funds: ' + err.message);
    } finally {
      setAddFundsLoading(false);
    }
  };

  const handleAddExpense = async (e) => {
    e.preventDefault();
    try {
      if (!checkPermission(project, 'canAddFunds')) {
        throw new Error('You do not have permission to add expenses');
      }

      setAddExpenseLoading(true);
      const amount = parseFloat(expenseAmount);
      if (isNaN(amount) || amount <= 0) {
        throw new Error('Please enter a valid amount');
      }
      if (!expenseDescription.trim()) {
        throw new Error('Please enter an expense description');
      }

      if (amount > (project.availableFunds || 0)) {
        throw new Error('Insufficient funds to cover the expense');
      }

      await updateProjectExpense(projectId, amount, expenseDescription);
      setProject({
        ...project,
        usedFunds: (project.usedFunds || 0) + amount,
        availableFunds: (project.availableFunds || 0) - amount
      });
      setShowAddExpenseModal(false);
      setExpenseAmount('');
      setExpenseDescription('');
      setModalOpen(true);
      setError(false);
      setStatusMessage('Expense added successfully');

      // Notify user about the added expense
        notify({type: 'Expense Added', projectId, projectTitle: project.title, amount, description: expenseDescription});
      loadFundingHistory();

      
    } catch (err) {
      setError(true);
      setModalOpen(true);
      setStatusMessage(err.message);
    } finally {
      setAddExpenseLoading(false);
    }
  };
  

  useEffect(() => {
    if (showFundingHistory) {
      loadFundingHistory();
    }
  }, [showFundingHistory]);

  return (
    <>
      <section className="bg-white rounded-lg shadow p-4 sm:p-6">
        <header className="flex justify-between items-center mb-4">
          <h2 className="text-lg sm:text-xl font-semibold">Project Funding</h2>
          <div className="text-right">
            <p className="text-sm text-gray-500">Total Funds</p>
            <p className="text-lg font-semibold">
              R {((project.availableFunds || 0) + (project.usedFunds || 0)).toLocaleString()}
            </p>
          </div>
        </header>

        <section className="grid grid-cols-2 gap-4 mb-6">
          <div className="bg-green-50 p-4 rounded-lg">
            <p className="text-sm text-gray-600 mb-1">Available</p>
            <p className="text-xl font-semibold text-green-600">
              R {(project.availableFunds || 0).toLocaleString()}
            </p>
          </div>
          <div className="bg-blue-50 p-4 rounded-lg">
            <p className="text-sm text-gray-600 mb-1">Used</p>
            <p className="text-xl font-semibold text-blue-600">
              R {(project.usedFunds || 0).toLocaleString()}
            </p>
          </div>
        </section>

        <section className="mb-6">
          <div className="w-full bg-gray-200 rounded-full h-2">
            <div 
              className="bg-blue-600 h-2 rounded-full transition-all duration-500"
              style={{ 
                width: `${(((project.usedFunds || 0) / ((project.availableFunds || 0) + (project.usedFunds || 0)) * 100) || 0)}%` 
              }}
            />
          </div>
          <p className="text-sm text-gray-500 mt-2">
            {(((project.usedFunds || 0) / ((project.availableFunds || 0) + (project.usedFunds || 0)) * 100) || 0).toFixed(1)}% utilized
          </p>
        </section>

        <div className="grid grid-cols-3 gap-3">
          {checkPermission(project, 'canAddFunds') && (
            <>
              <button
                aria-label="Add Funds Btn"
                onClick={() => setShowAddFundsModal(true)}
                className="bg-blue-600 text-white py-2 px-4 rounded-lg hover:bg-blue-700 transition-colors text-sm sm:text-base"
              >
                Add Funds
              </button>
              <button
                onClick={() => setShowAddExpenseModal(true)}
                className="bg-red-600 text-white py-2 px-4 rounded-lg hover:bg-red-700 transition-colors text-sm sm:text-base"
              >
                Add Expense
              </button>
            </>
          )}
          <button
            onClick={() => setShowFundingHistory(true)}
            className="bg-gray-600 text-white py-2 px-4 rounded-lg hover:bg-gray-700 transition-colors text-sm sm:text-base"
          >
            View History
          </button>
        </div>
      </section>

      {/* Add Funds Modal */}
      <AnimatePresence>
        {showAddFundsModal && (
          <div className="fixed inset-0 z-50 overflow-y-auto">
            <div className="flex min-h-screen items-center justify-center p-4">
              <div className="fixed inset-0 bg-black/30 backdrop-blur-sm" onClick={() => !addFundsLoading && setShowAddFundsModal(false)} />
              <div className="relative bg-white rounded-2xl shadow-2xl w-full max-w-md p-6">
                <h2 className="text-xl font-semibold mb-4 text-gray-900">Add Funds</h2>
                <form onSubmit={handleAddFunds}>
                  <div className="space-y-4">
                    <div>
                      <label className="block text-sm font-medium text-gray-700">Amount (R)</label>
                      <input
                        type="number"
                        aria-label="Amount Add Funds"
                        value={fundAmount}
                        onChange={(e) => setFundAmount(e.target.value)}
                        className="mt-1 block w-full h-12 px-4 rounded-md border-gray-300 shadow-sm focus:border-blue-500 focus:ring-blue-500"
                        min="0"
                        step="0.01"
                        required
                      />
                    </div>
                    <div>
                      <label className="block text-sm font-medium text-gray-700">Source</label>
                      <input
                        type="text"
                        aria-label="Funding Source"
                        value={fundingSource}
                        onChange={(e) => setFundingSource(e.target.value)}
                        className="mt-1 block w-full h-12 px-4 rounded-md border-gray-300 shadow-sm focus:border-blue-500 focus:ring-blue-500"
                        required
                      />
                    </div>
                  </div>
                  <div className="mt-6 flex justify-end gap-3">
                    <button
                      type="button"
                      onClick={() => setShowAddFundsModal(false)}
                      className="px-4 py-2 rounded-xl border border-gray-300 hover:bg-gray-50/80 transition-colors"
                      disabled={addFundsLoading}
                    >
                      Cancel
                    </button>
                    <button
                      type="submit"
                      aria-label="Submit Add Funds"
                      className="bg-blue-600/90 text-white px-4 py-2 rounded-xl hover:bg-blue-700/90 transition-colors flex items-center justify-center disabled:opacity-50"
                      disabled={addFundsLoading}
                    >
                      {addFundsLoading ? (
                        <>
                          <ClipLoader size={16} color="#FFFFFF" className="mr-2" />
                          Adding...
                        </>
                      ) : (
                        'Add Funds'
                      )}
                    </button>
                  </div>
                </form>
              </div>
            </div>
          </div>
        )}
      </AnimatePresence>

      {/* Add Expense Modal */}
      <AnimatePresence>
        {showAddExpenseModal && (
          <div className="fixed inset-0 z-50 overflow-y-auto">
            <div className="flex min-h-screen items-center justify-center p-4">
              <div className="fixed inset-0 bg-black/30 backdrop-blur-sm" onClick={() => !addExpenseLoading && setShowAddExpenseModal(false)} />
              <div className="relative bg-white rounded-2xl shadow-2xl w-full max-w-md p-6">
                <h2 className="text-xl font-semibold mb-4 text-gray-900">Add Expense</h2>
                <form onSubmit={handleAddExpense}>
                  <div className="space-y-4">
                    <div>
                      <label className="block text-sm font-medium text-gray-700">Amount (R)</label>
                      <input
                        aria-label="Amount"
                        type="number"
                        value={expenseAmount}
                        onChange={(e) => setExpenseAmount(e.target.value)}
                        className="mt-1 block w-full h-12 px-4 rounded-md border-gray-300 shadow-sm focus:border-blue-500 focus:ring-blue-500"
                        min="0"
                        step="0.01"
                        required
                      />
                    </div>
                    <div>
                      <label className="block text-sm font-medium text-gray-700">Description</label>
                      <input
                        type="text"
                        aria-label="Description"
                        value={expenseDescription}
                        onChange={(e) => setExpenseDescription(e.target.value)}
                        className="mt-1 block w-full h-12 px-4 rounded-md border-gray-300 shadow-sm focus:border-blue-500 focus:ring-blue-500"
                        required
                      />
                    </div>
                  </div>
                  <div className="mt-6 flex justify-end gap-3">
                    <button
                      type="button"
                      name="Cancel"
                      onClick={() => setShowAddExpenseModal(false)}
                      className="px-4 py-2 rounded-xl border border-gray-300 hover:bg-gray-50/80 transition-colors"
                      disabled={addExpenseLoading}
                    >
                      Cancel
                    </button>
                    <button
                      aria-label="Submit Expense"
                      data-testid="submit-expense"
                      type="submit"
                      className="bg-blue-600/90 text-white px-4 py-2 rounded-xl hover:bg-blue-700/90 transition-colors flex items-center justify-center disabled:opacity-50"
                      disabled={addExpenseLoading}
                    >
                      {addExpenseLoading ? (
                        <>
                          <ClipLoader size={16} color="#FFFFFF" className="mr-2" />
                          Adding...
                        </>
                      ) : (
                        'Add Expense'
                      )}
                    </button>
                  </div>
                </form>
              </div>
            </div>
          </div>
        )}
      </AnimatePresence>

      {/* Funding History Modal */}
      <AnimatePresence>
        {showFundingHistory && (
          <div className="fixed inset-0 z-50 overflow-y-auto">
            <div className="flex min-h-screen items-center justify-center p-4">
              <div className="fixed inset-0 bg-black/30 backdrop-blur-sm" onClick={() => setShowFundingHistory(false)} />
              <div className="relative bg-white rounded-2xl shadow-2xl w-full max-w-4xl p-6">
                <header className="flex justify-between items-center mb-6">
                  <h2 className="text-xl font-semibold text-gray-900">Funding History</h2>
                  <button
                    onClick={() => setShowFundingHistory(false)}
                    className="text-gray-500 hover:text-gray-700"
                  >
                    <svg className="w-6 h-6" fill="none" viewBox="0 0 24 24" stroke="currentColor">
                      <path strokeLinecap="round" strokeLinejoin="round" strokeWidth={2} d="M6 18L18 6M6 6l12 12" />
                    </svg>
                  </button>
                </header>
                <div className="max-h-[60vh] overflow-y-auto">
                  <table className="min-w-full divide-y divide-gray-200">
                    <thead className="bg-gray-50">
                      <tr>
                        <th className="px-6 py-3 text-left text-xs font-medium text-gray-500 uppercase tracking-wider">Date</th>
                        <th className="px-6 py-3 text-left text-xs font-medium text-gray-500 uppercase tracking-wider">Type</th>
                        <th className="px-6 py-3 text-left text-xs font-medium text-gray-500 uppercase tracking-wider">Description/Source</th>
                        <th className="px-6 py-3 text-left text-xs font-medium text-gray-500 uppercase tracking-wider">Added By</th>
                        <th className="px-6 py-3 text-left text-xs font-medium text-gray-500 uppercase tracking-wider">Amount</th>
                        <th className="px-6 py-3 text-left text-xs font-medium text-gray-500 uppercase tracking-wider">Balance After</th>
                      </tr>
                    </thead>
                    <tbody className="bg-white divide-y divide-gray-200">
                      {fundingHistory.map((entry) => (
                        <tr key={entry.id}>
                          <td className="px-6 py-4 whitespace-nowrap text-sm text-gray-500">
                            {formatFirebaseDate(entry.updatedAt)}
                          </td>
                          <td className="px-6 py-4 whitespace-nowrap text-sm text-gray-500 break-all">
                            {entry.type === 'expense' ? 'Expense' : 'Income'}
                          </td>
                          <td className="px-6 py-4 text-sm text-gray-500">
                            {entry.type === 'expense' ? entry.description : entry.source}
                          </td>
                          <td className="px-6 py-4 whitespace-nowrap text-sm text-gray-500">
                            {entry.updatedByName}
                          </td>
                          <td className="px-6 py-4 whitespace-nowrap text-sm">
                            <span className={`break-words ${entry.amount < 0 ? 'text-red-600' : 'text-green-600'}`}>
                              R {Math.abs(entry.amount).toLocaleString()}
                            </span>
                          </td>
                          <td className="px-6 py-4 whitespace-nowrap text-sm text-gray-500">
                            R {entry.totalAfterUpdate.toLocaleString()}
                          </td>
                        </tr>
                      ))}
                    </tbody>
                  </table>
                </div>
              </div>
            </div>
          </div>
        )}
      </AnimatePresence>
    </>
  );
}<|MERGE_RESOLUTION|>--- conflicted
+++ resolved
@@ -3,11 +3,8 @@
 import { AnimatePresence } from 'framer-motion';
 import { updateProjectFunds, updateProjectExpense, getFundingHistory } from '../../backend/firebase/fundingDB';
 import { formatFirebaseDate } from '../../utils/dateUtils';
-<<<<<<< HEAD
 import { checkPermission } from '../../utils/permissions';
-=======
 import { notify } from '../../backend/firebase/notificationsUtil';
->>>>>>> e2bfd175
 
 export default function FundingCard({ 
   projectId, 
@@ -29,50 +26,59 @@
   const [addExpenseLoading, setAddExpenseLoading] = useState(false);
 
   const loadFundingHistory = async () => {
-    try {
-      const history = await getFundingHistory(projectId);
-      setFundingHistory(history.sort((a, b) => b.updatedAt.seconds - a.updatedAt.seconds));
-    } catch (err) {
-      console.error('Error loading funding history:', err);
-      setError(err.message);
+    if (showFundingHistory) {
+      try {
+        const history = await getFundingHistory(projectId);
+        setFundingHistory(history.sort((a, b) => b.updatedAt.seconds - a.updatedAt.seconds));
+      } catch (err) {
+        console.error('Error loading funding history:', err);
+      }
     }
   };
 
   const handleAddFunds = async (e) => {
     e.preventDefault();
+    
+    if (!fundAmount || !fundingSource) {
+      setError(true);
+      setModalOpen(true);
+      setStatusMessage('Please fill in all required fields');
+      return;
+    }
+
+    const amount = parseFloat(fundAmount);
+    if (isNaN(amount) || amount <= 0) {
+      setError(true);
+      setModalOpen(true);
+      setStatusMessage('Please enter a valid amount');
+      return;
+    }
+
     try {
-      if (!checkPermission(project, 'canAddFunds')) {
-        throw new Error('You do not have permission to add funds');
-      }
+      setAddFundsLoading(true);
+      await updateProjectFunds(projectId, amount, fundingSource);
       
-      setAddFundsLoading(true);
-      const amount = parseFloat(fundAmount);
-      if (isNaN(amount) || amount <= 0) {
-        throw new Error('Please enter a valid amount');
-      }
-      if (!fundingSource.trim()) {
-        throw new Error('Please enter a funding source');
-      }
-
-      await updateProjectFunds(projectId, amount, fundingSource);
       setProject({
         ...project,
-        availableFunds: (project.availableFunds || 0) + amount
+        totalFunding: (project.totalFunding || 0) + amount
       });
-
       
-
       setShowAddFundsModal(false);
       setFundAmount('');
       setFundingSource('');
       setModalOpen(true);
       setError(false);
       setStatusMessage('Funds added successfully');
-      setError(false);
       loadFundingHistory();
 
-      // Notify user about the added funds
-      notify({type: 'Funds Added', projectId, projectTitle: project.title, amount});
+      // Notify about the added funds
+      notify({
+        type: 'Funds Added', 
+        projectId, 
+        projectTitle: project.title, 
+        amount,
+        source: fundingSource
+      });
 
     } catch (err) {
       setError(true);
@@ -85,30 +91,38 @@
 
   const handleAddExpense = async (e) => {
     e.preventDefault();
+    
+    if (!expenseAmount || !expenseDescription) {
+      setError(true);
+      setModalOpen(true);
+      setStatusMessage('Please fill in all required fields');
+      return;
+    }
+
+    const amount = parseFloat(expenseAmount);
+    if (isNaN(amount) || amount <= 0) {
+      setError(true);
+      setModalOpen(true);
+      setStatusMessage('Please enter a valid amount');
+      return;
+    }
+
+    if (amount > (project.totalFunding || 0) - (project.totalExpenses || 0)) {
+      setError(true);
+      setModalOpen(true);
+      setStatusMessage('Expense amount exceeds available funds');
+      return;
+    }
+
     try {
-      if (!checkPermission(project, 'canAddFunds')) {
-        throw new Error('You do not have permission to add expenses');
-      }
-
       setAddExpenseLoading(true);
-      const amount = parseFloat(expenseAmount);
-      if (isNaN(amount) || amount <= 0) {
-        throw new Error('Please enter a valid amount');
-      }
-      if (!expenseDescription.trim()) {
-        throw new Error('Please enter an expense description');
-      }
-
-      if (amount > (project.availableFunds || 0)) {
-        throw new Error('Insufficient funds to cover the expense');
-      }
-
       await updateProjectExpense(projectId, amount, expenseDescription);
+      
       setProject({
         ...project,
-        usedFunds: (project.usedFunds || 0) + amount,
-        availableFunds: (project.availableFunds || 0) - amount
+        totalExpenses: (project.totalExpenses || 0) + amount
       });
+      
       setShowAddExpenseModal(false);
       setExpenseAmount('');
       setExpenseDescription('');
@@ -116,11 +130,17 @@
       setError(false);
       setStatusMessage('Expense added successfully');
 
-      // Notify user about the added expense
-        notify({type: 'Expense Added', projectId, projectTitle: project.title, amount, description: expenseDescription});
+      // Notify about the added expense
+      notify({
+        type: 'Expense Added', 
+        projectId, 
+        projectTitle: project.title, 
+        amount, 
+        description: expenseDescription
+      });
+      
       loadFundingHistory();
 
-      
     } catch (err) {
       setError(true);
       setModalOpen(true);
@@ -129,12 +149,9 @@
       setAddExpenseLoading(false);
     }
   };
-  
 
   useEffect(() => {
-    if (showFundingHistory) {
-      loadFundingHistory();
-    }
+    loadFundingHistory();
   }, [showFundingHistory]);
 
   return (
