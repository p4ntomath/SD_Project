--- conflicted
+++ resolved
@@ -3,11 +3,8 @@
 import { AnimatePresence } from 'framer-motion';
 import { updateProjectFunds, updateProjectExpense, getFundingHistory } from '../../backend/firebase/fundingDB';
 import { formatFirebaseDate } from '../../utils/dateUtils';
-<<<<<<< HEAD
 import { notify } from '../../backend/firebase/notificationsUtil';
-=======
 import { checkPermission } from '../../utils/permissions';
->>>>>>> 6572cf66
 
 export default function FundingCard({ 
   projectId, 
