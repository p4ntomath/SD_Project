--- conflicted
+++ resolved
@@ -230,17 +230,7 @@
               </button>
             </>
           )}
-<<<<<<< HEAD
-          <button
-            onClick={() => setShowFundingHistory(true)}
-            className="bg-gray-600 text-white py-2 px-4 rounded-lg hover:bg-gray-700 transition-colors text-sm sm:text-base"
-            aria-label="View funding history"
-          >
-            View History
-          </button>
-        </nav>
-      </article>
-=======
+
           {role !== 'admin' && (
             <button
               onClick={() => setShowFundingHistory(true)}
@@ -251,7 +241,6 @@
           )}
         </div>
       </section>
->>>>>>> 1ccf5c27
 
       {/* Add Funds Modal */}
       <AnimatePresence>
