--- conflicted
+++ resolved
@@ -3,20 +3,16 @@
 import { AnimatePresence, motion } from 'framer-motion';
 import { createFolder, updateFolderName, deleteFolder } from '../../backend/firebase/folderDB';
 import { uploadDocument, deleteDocument } from '../../backend/firebase/documentsDB';
-<<<<<<< HEAD
-import { checkPermission, isProjectOwner } from '../../utils/permissions';
-
-=======
-import { notify } from '../../backend/firebase/notificationsUtil';
->>>>>>> a7a0f61e
-export default function DocumentsCard({ 
-  projectId, 
+import { notify } from '../../backend/firebase/notificationsUtil'; import { checkPermission, isProjectOwner } from '../../utils/permissions';
+
+export default function DocumentsCard({
+  projectId,
   project, // Add project prop
-  folders, 
-  setFolders, 
-  foldersLoading, 
-  setModalOpen, 
-  setError, 
+  folders,
+  setFolders,
+  foldersLoading,
+  setModalOpen,
+  setError,
   setStatusMessage,
   projectTitle
 
@@ -40,7 +36,7 @@
     try {
       setUploadLoading(true);
       const folderId = await createFolder(projectId, newFolderName);
-      
+
       const newFolder = {
         id: folderId,
         name: newFolderName,
@@ -50,7 +46,7 @@
       };
 
       setFolders([...folders, newFolder]);
-      
+
       notify({
         type: "Folder Created",
         projectId,
@@ -62,7 +58,7 @@
       setModalOpen(true);
       setError(false);
       setStatusMessage('Folder created successfully');
-      
+
 
     } catch (err) {
       console.error('Error creating folder:', err);
@@ -77,17 +73,17 @@
   const handleRenameFolder = async (folderId, newName) => {
     try {
       await updateFolderName(projectId, folderId, newName);
-      
-      const updatedFolders = folders.map(folder => 
+
+      const updatedFolders = folders.map(folder =>
         folder.id === folderId ? { ...folder, name: newName } : folder
       );
       setFolders(updatedFolders);
-      
+
       setModalOpen(true);
       setError(false);
       setStatusMessage('Folder renamed successfully');
       notify({
-        type: "Folder Updated",     
+        type: "Folder Updated",
         projectId,
         projectTitle: projectTitle,
         folderName: newName
@@ -109,7 +105,7 @@
     try {
       setUploadLoading(true);
       await deleteFolder(projectId, folderToDelete.id);
-      
+
       setFolders(folders.filter(folder => folder.id !== folderToDelete.id));
       setShowDeleteFolderConfirm(false);
       setFolderToDelete(null);
@@ -117,7 +113,7 @@
       setError(false);
       setStatusMessage('Folder deleted successfully');
       notify({
-        type: "Folder Deleted", 
+        type: "Folder Deleted",
         projectId,
         projectTitle: projectTitle,
         folderName: folderToDelete.name
@@ -172,7 +168,7 @@
         displayName: finalFileName,
         description: customDescription || 'No description provided'
       });
-      
+
       const newFile = {
         id: documentId,
         documentId: documentId,
@@ -248,7 +244,7 @@
 
       setDeletingFile(file.id);
       await deleteDocument(file.documentId, projectId, folder.id);
-      
+
       const updatedFolders = folders.map(f => {
         if (f.id === folder.id) {
           return {
@@ -258,7 +254,7 @@
         }
         return f;
       });
-      
+
       setFolders(updatedFolders);
       setModalOpen(true);
       setError(false);
@@ -316,7 +312,7 @@
         ) : (
           <div className="grid grid-cols-1 md:grid-cols-2 gap-6">
             {folders.map((folder) => (
-              <div key={folder.id} 
+              <div key={folder.id}
                 className="group relative bg-white border border-gray-200 rounded-xl p-6 hover:border-blue-300 hover:shadow-lg transition-all duration-300">
                 <div className="flex items-center gap-4 mb-6">
                   <div className="p-4 bg-blue-50 rounded-lg group-hover:bg-blue-100 transition-colors">
@@ -341,11 +337,7 @@
 
                           {/* File name with truncation */}
                           <div className="flex-1 min-w-0">
-<<<<<<< HEAD
-                            <span className="truncate text-sm text-gray-700 break-all">{file.name}</span>
-=======
                             <span className="block truncate text-sm text-gray-700">{file.name}</span>
->>>>>>> a7a0f61e
                           </div>
 
                           {/* Buttons do not shrink */}
@@ -455,7 +447,6 @@
                 </div>
                 <h3 className="text-lg font-medium text-gray-900 mb-1">No folders yet</h3>
                 <p className="text-sm text-gray-500 mb-4">Create a new folder to start organizing your project documents</p>
-<<<<<<< HEAD
                 {checkPermission(project, 'canUploadFiles') && (
                   <button
                     onClick={() => setShowFolderModal(true)}
@@ -467,9 +458,7 @@
                     Create First Folder
                   </button>
                 )}
-=======
-                
->>>>>>> a7a0f61e
+
               </div>
             )}
           </div>
