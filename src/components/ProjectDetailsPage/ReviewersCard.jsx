--- conflicted
+++ resolved
@@ -18,26 +18,26 @@
 
   // Helper function to check if a reviewer has pending requests
   const hasReviewerPendingRequest = (reviewerId) => {
-    return reviewRequests.some(request => 
-      request.reviewerId === reviewerId && 
+    return reviewRequests.some(request =>
+      request.reviewerId === reviewerId &&
       (request.status === 'pending' || request.status === 'accepted')
     );
   };
 
-    useEffect(() => {
-      if (!showAssignReviewersModal) {
-        // Reset sending state when modal is closed
-        setSendingReviewRequests(false);
-      }
-    }, [showAssignReviewersModal]);
+  useEffect(() => {
+    if (!showAssignReviewersModal) {
+      // Reset sending state when modal is closed
+      setSendingReviewRequests(false);
+    }
+  }, [showAssignReviewersModal]);
 
   const handleAssignReviewers = async (selectedReviewers) => {
     try {
       setSendingReviewRequests(true);
       // Create reviewer requests in the reviewRequests collection
-      const reviewerPromises = selectedReviewers.map(reviewer => 
+      const reviewerPromises = selectedReviewers.map(reviewer =>
         createReviewRequest(
-          projectId, 
+          projectId,
           reviewer.id,
           project.title,
           auth.currentUser.displayName || 'Researcher'
@@ -45,7 +45,7 @@
       );
 
       await Promise.all(reviewerPromises);
-      
+
       // Reload review requests to update UI
       const updatedRequests = await getReviewerRequestsForProject(projectId);
       setReviewRequests(updatedRequests);
@@ -180,11 +180,8 @@
         onClose={() => setShowAssignReviewersModal(false)}
         onAssign={handleAssignReviewers}
         projectId={projectId}
-<<<<<<< HEAD
         reviewRequests={reviewRequests}
-=======
         projectTitle={project.title}
->>>>>>> a7a0f61e
       />
 
       {activeReviewers.length > 0 && (
@@ -204,7 +201,7 @@
                     <p className="text-xs text-gray-500 break-words">{reviewer.fieldOfResearch || 'No field of research specified'}</p>
                   </div>
                 </div>
-                
+
                 <div className="flex items-center gap-2">
                   {getStatusBadge(reviewer.reviewStatus)}
                   {canManageReviewers && reviewer.reviewStatus === 'feedback_submitted' && (
@@ -247,14 +244,13 @@
                     <p className="text-xs text-gray-500 break-words">Requested: {formatDate(request.requestedAt)}</p>
                   </div>
                 </div>
-                <span className={`px-2 py-1 text-xs rounded-full ${
-                  request.status === 'pending' ? 'bg-yellow-100 text-yellow-800' :
-                  request.status === 'rejected' ? 'bg-red-100 text-red-800' :
-                  'bg-gray-100 text-gray-800'
-                }`}>
+                <span className={`px-2 py-1 text-xs rounded-full ${request.status === 'pending' ? 'bg-yellow-100 text-yellow-800' :
+                    request.status === 'rejected' ? 'bg-red-100 text-red-800' :
+                      'bg-gray-100 text-gray-800'
+                  }`}>
                   {request.status === 'pending' ? 'Pending Response' :
-                   request.status === 'rejected' ? 'Request Declined' :
-                   'Unknown Status'}
+                    request.status === 'rejected' ? 'Request Declined' :
+                      'Unknown Status'}
                 </span>
               </li>
             ))}
