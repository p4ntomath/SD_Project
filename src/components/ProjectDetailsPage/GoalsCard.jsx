--- conflicted
+++ resolved
@@ -1,12 +1,8 @@
-<<<<<<< HEAD
 import React, { useState } from 'react';
 import { motion, AnimatePresence } from 'framer-motion';
 import { FaPlus } from 'react-icons/fa';
 import { checkPermission, isProjectOwner } from '../../utils/permissions';
-=======
-import React from 'react';
 import { notify } from '../../backend/firebase/notificationsUtil';
->>>>>>> e2bfd175
 
 export default function GoalsCard({ 
   project, 
@@ -24,23 +20,15 @@
 
   const handleGoalStatusChange = async (index) => {
     try {
-<<<<<<< HEAD
       if (!checkPermission(project, 'canCompleteGoals')) {
         throw new Error('You do not have permission to update goals');
       }
 
-      const updatedGoals = project.goals.map((goal, i) => 
-        i === index ? { ...goal, completed: !goal.completed } : goal
-      );
-
-      await updateProject(projectId, {
-        goals: updatedGoals,
-        status: updatedGoals.every(goal => goal.completed) ? 'Complete' : 'In Progress'
-=======
-      const updatedGoals = project.goals.map((goal, index) => {
-        if (index === goalIndex) {
-           // If marking as completed, notify
-          if (!goal.completed) {
+      const updatedGoals = project.goals.map((goal, i) => {
+        if (i === index) {
+          const newStatus = !goal.completed;
+          // Notify if marking as completed
+          if (newStatus) {
             notify({
               type: "Goal Completion",
               projectId,
@@ -48,31 +36,35 @@
               goalText: goal.text,
             });
           }
-          return { ...goal, completed: !goal.completed };
+          return { ...goal, completed: newStatus };
         }
         return goal;
       });
-      
-      // Check if all goals are completed
+
       const allGoalsCompleted = updatedGoals.every(goal => goal.completed);
-      
-      // Update both goals and status if all goals are completed
-      await updateProject(projectId, { 
+
+      await updateProject(projectId, {
         goals: updatedGoals,
-        status: allGoalsCompleted ? 'Complete' : 'In Progress',
->>>>>>> e2bfd175
+        status: allGoalsCompleted ? 'Complete' : 'In Progress'
       });
 
       setProject({
         ...project,
         goals: updatedGoals,
-        status: updatedGoals.every(goal => goal.completed) ? 'Complete' : 'In Progress'
-      });
-<<<<<<< HEAD
+        status: allGoalsCompleted ? 'Complete' : 'In Progress'
+      });
 
       setModalOpen(true);
       setError(false);
       setStatusMessage('Goal status updated successfully');
+
+      if (allGoalsCompleted) {
+        notify({
+          type: "Project Completion",
+          projectId,
+          projectTitle: project.title
+        });
+      }
     } catch (err) {
       setError(true);
       setModalOpen(true);
@@ -85,19 +77,6 @@
     try {
       if (!checkPermission(project, 'canManageGoals')) {
         throw new Error('You do not have permission to add goals');
-=======
-      
-      if (allGoalsCompleted) {
-        setModalOpen(true);
-        setError(false);
-        setStatusMessage("All goals completed! Project status set to Complete.");
-        // Notify user about project completion
-        notify({
-          type: "Project Completion",
-          projectId,
-          projectTitle: project.title,
-        });
->>>>>>> e2bfd175
       }
 
       setAddingGoal(true);
@@ -105,9 +84,17 @@
       const updatedGoals = [...(project.goals || []), newGoalObj];
 
       await updateProject(projectId, { goals: updatedGoals });
+      
       setProject({
         ...project,
         goals: updatedGoals
+      });
+
+      notify({
+        type: "Goal Added",
+        projectId,
+        projectTitle: project.title,
+        goalText: newGoal.trim()
       });
 
       setShowAddGoalModal(false);
@@ -130,12 +117,21 @@
         throw new Error('You do not have permission to delete goals');
       }
 
+      const goalToDelete = project.goals[index];
       const updatedGoals = project.goals.filter((_, i) => i !== index);
 
       await updateProject(projectId, { goals: updatedGoals });
+      
       setProject({
         ...project,
         goals: updatedGoals
+      });
+
+      notify({
+        type: "Goal Deleted",
+        projectId,
+        projectTitle: project.title,
+        goalText: goalToDelete.text
       });
 
       setModalOpen(true);
@@ -152,7 +148,7 @@
     <section className="bg-white rounded-lg shadow p-4 sm:p-6">
       <div className="flex justify-between items-center mb-4">
         <h2 className="text-lg sm:text-xl font-semibold">Project Goals</h2>
-        {isProjectOwner(project) && (
+        {checkPermission(project, 'canManageGoals') && (
           <button
             onClick={() => setShowAddGoalModal(true)}
             className="text-blue-600 hover:text-blue-700"
@@ -176,7 +172,7 @@
                 className="mt-1"
               />
               <span className={goal.completed ? 'line-through text-gray-500 flex-1' : 'flex-1'}>{goal.text}</span>
-              {isProjectOwner(project) && (
+              {checkPermission(project, 'canManageGoals') && (
                 <button
                   onClick={() => handleDeleteGoal(index)}
                   className="text-red-500 hover:text-red-600 opacity-0 group-hover:opacity-100 transition-opacity"
