--- conflicted
+++ resolved
@@ -1,12 +1,9 @@
-<<<<<<< HEAD
-import React from 'react';
 import { notify } from '../../backend/firebase/notificationsUtil';
-=======
 import React, { useState } from 'react';
 import { motion, AnimatePresence } from 'framer-motion';
 import { FaPlus } from 'react-icons/fa';
 import { checkPermission, isProjectOwner } from '../../utils/permissions';
->>>>>>> 6572cf66
+
 
 export default function GoalsCard({ 
   project, 
@@ -24,31 +21,7 @@
 
   const handleGoalStatusChange = async (index) => {
     try {
-<<<<<<< HEAD
-      const updatedGoals = project.goals.map((goal, index) => {
-        if (index === goalIndex) {
-           // If marking as completed, notify
-          if (!goal.completed) {
-            notify({
-              type: "Goal Completion",
-              projectId,
-              projectTitle: project.title,
-              goalText: goal.text,
-            });
-          }
-          return { ...goal, completed: !goal.completed };
-        }
-        return goal;
-      });
-      
-      // Check if all goals are completed
-      const allGoalsCompleted = updatedGoals.every(goal => goal.completed);
-      
-      // Update both goals and status if all goals are completed
-      await updateProject(projectId, { 
-        goals: updatedGoals,
-        status: allGoalsCompleted ? 'Complete' : 'In Progress',
-=======
+
       if (!checkPermission(project, 'canCompleteGoals')) {
         throw new Error('You do not have permission to update goals');
       }
@@ -60,7 +33,6 @@
       await updateProject(projectId, {
         goals: updatedGoals,
         status: updatedGoals.every(goal => goal.completed) ? 'Complete' : 'In Progress'
->>>>>>> 6572cf66
       });
 
       setProject({
@@ -68,19 +40,6 @@
         goals: updatedGoals,
         status: updatedGoals.every(goal => goal.completed) ? 'Complete' : 'In Progress'
       });
-<<<<<<< HEAD
-      
-      if (allGoalsCompleted) {
-        setModalOpen(true);
-        setError(false);
-        setStatusMessage("All goals completed! Project status set to Complete.");
-        // Notify user about project completion
-        notify({
-          type: "Project Completion",
-          projectId,
-          projectTitle: project.title,
-        });
-=======
 
       setModalOpen(true);
       setError(false);
@@ -97,7 +56,6 @@
     try {
       if (!checkPermission(project, 'canManageGoals')) {
         throw new Error('You do not have permission to add goals');
->>>>>>> 6572cf66
       }
 
       setAddingGoal(true);
