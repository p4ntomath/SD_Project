--- conflicted
+++ resolved
@@ -1,8 +1,5 @@
-<<<<<<< HEAD
-import { FiHome, FiBell, FiUser, FiMenu, FiX, FiSearch, FiClock, FiInbox } from 'react-icons/fi';
-=======
+
 import { FiHome, FiList, FiUser, FiMenu, FiX, FiSearch, FiClock, FiInbox, FiMessageSquare } from 'react-icons/fi';
->>>>>>> 6572cf66
 import { useState } from 'react';
 import { ClipboardDocumentCheckIcon } from "@heroicons/react/24/outline";
 import { logOut } from '../../../backend/firebase/authFirebase';
