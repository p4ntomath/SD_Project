<<<<<<< HEAD
import { FiHome, FiUser, FiBell, FiInbox } from 'react-icons/fi';
=======
import { FiHome, FiUser, FiClock, FiInbox, FiMessageSquare } from 'react-icons/fi';
>>>>>>> 6572cf66
import { useLocation, useNavigate } from 'react-router-dom';
import { ClipboardDocumentCheckIcon } from "@heroicons/react/24/outline";
import { useUnreadNotificationsCount } from '../../../backend/firebase/notificationsUtil';

export default function ReviewerMobileBottomNav() {
  const location = useLocation();
  const navigate = useNavigate();
  const unreadCount = useUnreadNotificationsCount();

  return (
    <nav className="md:hidden fixed bottom-0 left-0 right-0 bg-white shadow-lg border-t border-gray-200" aria-label="Mobile navigation">
      <section className="flex justify-around">
        <button 
          onClick={() => navigate('/reviewer/dashboard')}
          className={`group flex flex-col items-center justify-center p-3 ${location.pathname === '/reviewer/dashboard' ? 'text-blue-600' : 'text-gray-600'} hover:bg-blue-50 rounded-lg transition-all duration-200`}
          aria-label="Home"
        >
          <FiHome className="h-6 w-6 group-hover:text-blue-600" />
          <p className="text-xs mt-1 group-hover:text-blue-600">Home</p>
        </button>

        <button 
          onClick={() => navigate('/reviewer/requests')}
          className={`group flex flex-col items-center justify-center p-3 ${location.pathname === '/reviewer/requests' ? 'text-blue-600' : 'text-gray-600'} hover:bg-blue-50 rounded-lg transition-all duration-200`}
          aria-label="Pending Review Requests"
        >
          <FiInbox className="h-6 w-6 group-hover:text-blue-600" />
          <p className="text-xs mt-1 group-hover:text-blue-600">Requests</p>
        </button>

  <button 
                onClick={() => navigate('/reviewer/notifications')}
                className={`group flex flex-col items-center justify-center p-3 relative ${location.pathname === '/notifications' ? 'text-blue-600' : 'text-gray-600'} hover:bg-blue-50 rounded-lg transition-all duration-200`}
                aria-label="View alerts"
              >
                <span className="relative">
                  <FiBell className="h-6 w-6 group-hover:text-blue-600" />
                  {unreadCount > 0 && (
                    <span className="absolute -top-1 -right-1 bg-red-600 text-white text-xs rounded-full px-1.5 py-0.5 font-bold z-10">
                      {unreadCount}
                    </span>
                  )}
                </span>
                <p className="text-xs mt-1 group-hover:text-blue-600">Notifications</p>
              </button>

        <button 
          onClick={() => navigate('/reviewer/assigned')}
          className={`group flex flex-col items-center justify-center p-3 ${location.pathname === '/reviewer/assigned' ? 'text-blue-600' : 'text-gray-600'} hover:bg-blue-50 rounded-lg transition-all duration-200`}
          aria-label="Approved Projects"
        >
          <ClipboardDocumentCheckIcon className="h-6 w-6 group-hover:text-blue-600" />
          <p className="text-xs mt-1 group-hover:text-blue-600">Approved</p>
        </button>

        <button 
          onClick={() => navigate('/reviewer/history')}
          className={`group flex flex-col items-center justify-center p-3 ${location.pathname === '/reviewer/history' ? 'text-blue-600' : 'text-gray-600'} hover:bg-blue-50 rounded-lg transition-all duration-200`}
          aria-label="Review History"
        >
          <FiClock className="h-6 w-6 group-hover:text-blue-600" />
          <p className="text-xs mt-1 group-hover:text-blue-600">History</p>
        </button>

        <button 
          onClick={() => navigate('/reviewer/messages')}
          className={`group flex flex-col items-center justify-center p-3 ${location.pathname === '/reviewer/messages' ? 'text-blue-600' : 'text-gray-600'} hover:bg-blue-50 rounded-lg transition-all duration-200`}
          aria-label="View messages"
        >
          <FiMessageSquare className="h-6 w-6 group-hover:text-blue-600" />
          <p className="text-xs mt-1 group-hover:text-blue-600">Messages</p>
        </button>

        <button 
          onClick={() => navigate('/reviewer/account')}
          className={`group flex flex-col items-center justify-center p-3 ${location.pathname === '/reviewer/account' ? 'text-blue-600' : 'text-gray-600'} hover:bg-blue-50 rounded-lg transition-all duration-200`}
          aria-label="View account"
        >
          <FiUser className="h-6 w-6 group-hover:text-blue-600" />
          <p className="text-xs mt-1 group-hover:text-blue-600">Account</p>
        </button>
      </section>
    </nav>
  );
}<|MERGE_RESOLUTION|>--- conflicted
+++ resolved
@@ -1,8 +1,4 @@
-<<<<<<< HEAD
-import { FiHome, FiUser, FiBell, FiInbox } from 'react-icons/fi';
-=======
 import { FiHome, FiUser, FiClock, FiInbox, FiMessageSquare } from 'react-icons/fi';
->>>>>>> 6572cf66
 import { useLocation, useNavigate } from 'react-router-dom';
 import { ClipboardDocumentCheckIcon } from "@heroicons/react/24/outline";
 import { useUnreadNotificationsCount } from '../../../backend/firebase/notificationsUtil';
