import { initializeApp } from "firebase/app";
import { getAuth } from "firebase/auth";
<<<<<<< HEAD
import {
  getFirestore,
  initializeFirestore,
  CACHE_SIZE_UNLIMITED
} from "firebase/firestore";
import { getStorage } from "firebase/storage";

=======
import { getFirestore } from "firebase/firestore";
import { getStorage } from "firebase/storage";
>>>>>>> 4d42dd2f
// Firebase configuration using environment variables
const firebaseConfig = {
  apiKey: import.meta.env.VITE_FIREBASE_API_KEY,
  authDomain: import.meta.env.VITE_FIREBASE_AUTH_DOMAIN,
  projectId: import.meta.env.VITE_FIREBASE_PROJECT_ID,
  storageBucket: import.meta.env.VITE_FIREBASE_STORAGE_BUCKET,
  messagingSenderId: import.meta.env.VITE_FIREBASE_MESSAGING_SENDER_ID,
  appId: import.meta.env.VITE_FIREBASE_APP_ID,
  measurementId: import.meta.env.VITE_FIREBASE_MEASUREMENT_ID
};

// Initialize Firebase
const app = initializeApp(firebaseConfig);
const auth = getAuth(app);
<<<<<<< HEAD

// Initialize Firestore with new `cache` config
const db = initializeFirestore(app, {
  cacheSizeBytes: CACHE_SIZE_UNLIMITED,
  cache: {
    type: "indexedDb"  // This replaces enableIndexedDbPersistence
  }
});

const storage = getStorage(app);

export { app, auth, db, storage };
=======
const db = getFirestore(app);
const storage = getStorage(app);
export { app, auth, db,storage };
>>>>>>> 4d42dd2f
<|MERGE_RESOLUTION|>--- conflicted
+++ resolved
@@ -1,17 +1,7 @@
 import { initializeApp } from "firebase/app";
 import { getAuth } from "firebase/auth";
-<<<<<<< HEAD
-import {
-  getFirestore,
-  initializeFirestore,
-  CACHE_SIZE_UNLIMITED
-} from "firebase/firestore";
-import { getStorage } from "firebase/storage";
-
-=======
 import { getFirestore } from "firebase/firestore";
 import { getStorage } from "firebase/storage";
->>>>>>> 4d42dd2f
 // Firebase configuration using environment variables
 const firebaseConfig = {
   apiKey: import.meta.env.VITE_FIREBASE_API_KEY,
@@ -26,21 +16,6 @@
 // Initialize Firebase
 const app = initializeApp(firebaseConfig);
 const auth = getAuth(app);
-<<<<<<< HEAD
-
-// Initialize Firestore with new `cache` config
-const db = initializeFirestore(app, {
-  cacheSizeBytes: CACHE_SIZE_UNLIMITED,
-  cache: {
-    type: "indexedDb"  // This replaces enableIndexedDbPersistence
-  }
-});
-
-const storage = getStorage(app);
-
-export { app, auth, db, storage };
-=======
 const db = getFirestore(app);
 const storage = getStorage(app);
-export { app, auth, db,storage };
->>>>>>> 4d42dd2f
+export { app, auth, db, storage };