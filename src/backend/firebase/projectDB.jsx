/**
 * The code includes functions to create, fetch, update, and delete projects in a Firestore database
 * for a specific user.
 */
<<<<<<< HEAD

=======
>>>>>>> e9cea08c
import { db,auth } from "./firebaseConfig";
import { query, where } from "firebase/firestore";
import {
  collection,
  addDoc,
  getDocs,
  getDoc, 
  doc,
  updateDoc,
  deleteDoc
} from 'firebase/firestore';


//this function creates a new project in the Firestore database
/**
 * The function `createProject` in JavaScript React creates a new project with specified details after
 * checking user authentication and required fields.
 */
export async function createProject(newProject) {
    const { title, description, researchField } = newProject;
    const user = auth.currentUser;
    if (!user) {
      throw new Error("User not authenticated");
    }
    if (!title || !description || !researchField) {
      //setError("Please fill in all the required fields.");
      throw new Error("Missing required fields");
    }

    try {
      const docRef = await addDoc(collection(db, "projects"), {
        ...newProject,
        userId: user.uid,
      });
<<<<<<< HEAD

      await updateDoc(docRef, {
        projectId: docRef.id,
      });
  
=======
>>>>>>> e9cea08c
      return docRef.id;
    } catch (err) {
      throw err;
    }
}

// fetxhProjects function to get all projects for a specific user
/**
 * The function `fetchProjects` retrieves projects associated with a specific user ID from a Firestore
 * collection.
 * @returns The `fetchProjects` function returns an array of projects that belong to a specific user
 * identified by their `uid`. Each project object in the array contains an `id` field representing the
 * document ID in the database, along with other data retrieved from the document.
 */
export const fetchProjects = async (uid) => {
  try {
    const projectsCollection = collection(db, "projects");
    const userProjectsQuery = query(projectsCollection, where("userId", "==", uid));
    const querySnapshot = await getDocs(userProjectsQuery);

    const projects = querySnapshot.docs.map((doc) => ({
      id: doc.id,
      ...doc.data(),
    }));

    return projects;
  } catch (error) {
    console.error("Error fetching projects:", error);
    throw new Error("Failed to fetch projects");
  }
};

/**
 * The `updateProject` function updates a project in a Firestore database using the provided `id` and
 * `updatedData`.
 */
<<<<<<< HEAD

/*export const updateProject = async (id, updatedData) => {
  
=======
export const updateProject = async (id, updatedData) => {
>>>>>>> e9cea08c
  const projectRef = doc(db, "projects", id);
  await updateDoc(projectRef, updatedData);
};
*/

export const updateProject = async (id, updatedData) => {
  try {
    // Get the current user
    const user = auth.currentUser;
    if (!user) {
      throw new Error('User not authenticated');
    }

    // Fetch the project from the Firestore to get the owner
    const projectRef = doc(db, "projects", id);
    const projectSnapshot = await getDoc(projectRef);

    if (!projectSnapshot.exists()) {
      throw new Error('Project not found');
    }

<<<<<<< HEAD
    // Get the userId of the project
    const projectData = projectSnapshot.data();
    const projectUserId = projectData.userId;

    // Check if the current user is the project owner
    if (user.uid !== projectUserId) {
      throw new Error('You are not authorized to update this project');
    }

    // List of restricted fields
    const restrictedFields = ['id', 'userId', 'createdAt'];
    
    // Filter out restricted fields from the updatedData
    const filteredData = Object.keys(updatedData).reduce((acc, key) => {
      if (!restrictedFields.includes(key)) {
        acc[key] = updatedData[key];
      }
      return acc;
    }, {});

    // If no valid data is left after filtering, throw an error
    if (Object.keys(filteredData).length === 0) {
      throw new Error('No valid fields to update.');
    }

    // Update the project in Firestore with the filtered data
    await updateDoc(projectRef, filteredData);

    console.log('Project updated successfully!');
    
  } catch (error) {
    console.error('Error updating project:', error);
  }
};

/**
 * The function `deleteProject` deletes a project document from a Firestore database using its ID.
 */
/*export const deleteProject = async (id) => {
  
=======
/**
 * The function `deleteProject` deletes a project document from a Firestore database using its ID.
 */
export const deleteProject = async (id) => {
>>>>>>> e9cea08c
  const projectRef = doc(db, "projects", id);
  await deleteDoc(projectRef);
};*/

<<<<<<< HEAD
export const deleteProject = async (projectId) => {
  try {
    
    const user = auth.currentUser;
    if (!user) throw new Error('You must be logged in to delete projects');

    // 2. Get Project Reference
    const projectRef = doc(db, "projects", projectId);
    
    // 3. Verify Project Exists and Get Owner
    const projectSnap = await getDoc(projectRef);
    if (!projectSnap.exists()) throw new Error('Project does not exist');
    
    const projectOwnerId = projectSnap.data().userId;
    
    
    if (user.uid !== projectOwnerId) {
      throw new Error('You can only delete your own projects');
    }

    
    await deleteDoc(projectRef);
    
    return { success: true, message: 'Project deleted successfully' };
    
  } catch (error) {
    console.error('Delete project error:', error);
    throw new Error(`Failed to delete project: ${error.message}`);
  }
};

=======
>>>>>>> e9cea08c
//Please add update methods for all the fields in the project excluding the userId<|MERGE_RESOLUTION|>--- conflicted
+++ resolved
@@ -2,10 +2,6 @@
  * The code includes functions to create, fetch, update, and delete projects in a Firestore database
  * for a specific user.
  */
-<<<<<<< HEAD
-
-=======
->>>>>>> e9cea08c
 import { db,auth } from "./firebaseConfig";
 import { query, where } from "firebase/firestore";
 import {
@@ -40,14 +36,9 @@
         ...newProject,
         userId: user.uid,
       });
-<<<<<<< HEAD
-
       await updateDoc(docRef, {
         projectId: docRef.id,
       });
-  
-=======
->>>>>>> e9cea08c
       return docRef.id;
     } catch (err) {
       throw err;
@@ -84,13 +75,12 @@
  * The `updateProject` function updates a project in a Firestore database using the provided `id` and
  * `updatedData`.
  */
-<<<<<<< HEAD
+
 
 /*export const updateProject = async (id, updatedData) => {
   
-=======
+
 export const updateProject = async (id, updatedData) => {
->>>>>>> e9cea08c
   const projectRef = doc(db, "projects", id);
   await updateDoc(projectRef, updatedData);
 };
@@ -112,7 +102,6 @@
       throw new Error('Project not found');
     }
 
-<<<<<<< HEAD
     // Get the userId of the project
     const projectData = projectSnapshot.data();
     const projectUserId = projectData.userId;
@@ -137,7 +126,6 @@
     if (Object.keys(filteredData).length === 0) {
       throw new Error('No valid fields to update.');
     }
-
     // Update the project in Firestore with the filtered data
     await updateDoc(projectRef, filteredData);
 
@@ -153,17 +141,10 @@
  */
 /*export const deleteProject = async (id) => {
   
-=======
 /**
  * The function `deleteProject` deletes a project document from a Firestore database using its ID.
  */
-export const deleteProject = async (id) => {
->>>>>>> e9cea08c
-  const projectRef = doc(db, "projects", id);
-  await deleteDoc(projectRef);
-};*/
 
-<<<<<<< HEAD
 export const deleteProject = async (projectId) => {
   try {
     
@@ -195,6 +176,4 @@
   }
 };
 
-=======
->>>>>>> e9cea08c
 //Please add update methods for all the fields in the project excluding the userId