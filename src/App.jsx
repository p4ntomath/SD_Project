--- conflicted
+++ resolved
@@ -24,12 +24,9 @@
 import ReviewRequests from './pages/reviewer/ReviewRequests.jsx';
 import ReviewerHistory from './pages/ReviewerPages/ReviewerHistory.jsx';
 import ReviewProjectPage from './pages/ReviewerPages/ReviewProjectPage.jsx';
-<<<<<<< HEAD
-import MyProfilePage from './pages/MyProfilePage.jsx';
-=======
 import NotificationsPage from './pages/NotificationsPage.jsx';
 import ReviewerNotificationsPage from './pages/reviewer/ReviewerNotificationsPage.jsx';
->>>>>>> 7bd3c91e
+import MyProfilePage from './pages/MyProfilePage.jsx';
 import MessagesPage from './pages/Messages.jsx';
 import MessagesList from './pages/MessagesList.jsx';
 import ChatView from './pages/ChatView.jsx';
@@ -123,10 +120,10 @@
           } />
 
           <Route path="/reviewer/notifications" element={
-                      <ProtectedRoute allowedRoles={['reviewer']}>
-                        <ReviewerNotificationsPage />
-                      </ProtectedRoute>
-                    } />
+            <ProtectedRoute allowedRoles={['reviewer']}>
+              <ReviewerNotificationsPage />
+            </ProtectedRoute>
+          } />
           <Route path="/reviewer/review/:projectId" element={
             <ProtectedRoute allowedRoles={['reviewer']}>
               <ReviewProjectPage />
@@ -162,9 +159,6 @@
               <ReviewerHomePage />
             </ProtectedRoute>
           } />
-<<<<<<< HEAD
-          <Route path="/account" element={<MyProfilePage />} />
-=======
           <Route path="/reviewer/messages" element={
             <ProtectedRoute allowedRoles={['reviewer']}>
               <MessagesLayout />
@@ -173,7 +167,7 @@
             <Route index element={<MessagesList />} />
             <Route path=":chatId" element={<ChatView />} />
           </Route>
->>>>>>> 7bd3c91e
+          <Route path="/account" element={<MyProfilePage />} />
           <Route path="/messages" element={
             <ProtectedRoute allowedRoles={['researcher', 'reviewer', 'admin']}>
               <MessagesLayout />
