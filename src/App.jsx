--- conflicted
+++ resolved
@@ -24,16 +24,13 @@
 import ReviewRequests from './pages/reviewer/ReviewRequests.jsx';
 import ReviewerHistory from './pages/ReviewerPages/ReviewerHistory.jsx';
 import ReviewProjectPage from './pages/ReviewerPages/ReviewProjectPage.jsx';
-<<<<<<< HEAD
+import NotificationsPage from './pages/NotificationsPage.jsx';
+import ReviewerNotificationsPage from './pages/reviewer/ReviewerNotificationsPage.jsx';
 import MyProfilePage from './pages/MyProfilePage.jsx';
 import MessagesPage from './pages/Messages.jsx';
 import MessagesList from './pages/MessagesList.jsx';
 import ChatView from './pages/ChatView.jsx';
 import MessagesLayout from './pages/MessagesLayout.jsx';
-=======
-import NotificationsPage from './pages/NotificationsPage.jsx';
-import ReviewerNotificationsPage from './pages/reviewer/ReviewerNotificationsPage.jsx';
->>>>>>> a7a0f61e
 
 function App() {
   return (
@@ -123,10 +120,10 @@
           } />
 
           <Route path="/reviewernotifications" element={
-                      <ProtectedRoute allowedRoles={['reviewer']}>
-                        <ReviewerNotificationsPage />
-                      </ProtectedRoute>
-                    } />
+            <ProtectedRoute allowedRoles={['reviewer']}>
+              <ReviewerNotificationsPage />
+            </ProtectedRoute>
+          } />
           <Route path="/reviewer/review/:projectId" element={
             <ProtectedRoute allowedRoles={['reviewer']}>
               <ReviewProjectPage />
