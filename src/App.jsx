--- conflicted
+++ resolved
@@ -3,15 +3,8 @@
 import './App.css'
 import WelcomePage from './pages/welcomePage.jsx';
 import LoginPage from './pages/loginPage.jsx';
-<<<<<<< HEAD
 import ForgotPasswordPage from './pages/forgotpasswordPage.jsx';
 import SignUpPage from './pages/signUpPage.jsx';
-
-
-
-=======
-import SignUpPage from './pages/signUpPage.jsx';
->>>>>>> ff6064a8
 function App() {
 
   return (
@@ -19,10 +12,7 @@
       <Routes>
         <Route path="/" element={<WelcomePage />} /> 
         <Route path="/login" element={<LoginPage />} />
-<<<<<<< HEAD
         <Route path="/forgotpassword" element={<ForgotPasswordPage />} />
-=======
->>>>>>> ff6064a8
         <Route path="/SignUpPage" element={<SignUpPage />} />
       </Routes>
     </Router>
