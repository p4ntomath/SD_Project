import React from 'react';
import { BrowserRouter as Router, Routes, Route } from 'react-router-dom';
import './App.css';
import WelcomePage from './pages/welcomePage.jsx';
import LoginPage from './pages/loginPage.jsx';
import ForgotPasswordPage from './pages/forgotpasswordPage.jsx';
import SignUpPage from './pages/SignUpPage.jsx';
import CompleteProfile from './pages/roleSelectionPage.jsx';
import { AuthProvider } from './context/AuthContext';
import ProtectedRoute from './components/ProtectedRoute';
import AuthProtectRoute from './components/AuthProtectRoute';
import HomePage from './pages/HomePage.jsx';
import FundingTrackerPage from './pages/FundingTrackerPage.jsx';
import ProjectDetailsPage from './pages/ProjectDetailsPage.jsx';
<<<<<<< HEAD
import DocumentsPage from './pages/Documents.jsx';
import MyProjects from './pages/MyProjects.jsx';
=======
import AdminHomePage from './pages/AdminHomePage.jsx';
import FundingManagementPage from './pages/FundingManagementPage.jsx';
import AdminUsersPage from './pages/AdminUsersPage.jsx';
import AdminProjectsPage from './pages/AdminProjectsPage.jsx';
>>>>>>> cfe893d9

function App() {
  return (
    <Router>
      <AuthProvider>
        <Routes>
          <Route path="/" element={<WelcomePage />} />
          <Route path="/login" element={
            <AuthProtectRoute>
              <LoginPage />
            </AuthProtectRoute>
          } />
          <Route path="/forgotpassword" element={
            <AuthProtectRoute>
              <ForgotPasswordPage />
            </AuthProtectRoute>
          } />
          <Route path="/signup" element={
            <AuthProtectRoute>
              <SignUpPage />
            </AuthProtectRoute>
          } />
          <Route path="/complete-profile" element={
            <ProtectedRoute>
              <CompleteProfile />
            </ProtectedRoute>
          } />
          <Route path="/home" element={
            <ProtectedRoute allowedRoles={['researcher', 'reviewer']}>
              <HomePage />
            </ProtectedRoute>
          } />
<<<<<<< HEAD
          <Route path="/projects" element={
            <ProtectedRoute allowedRoles={['researcher']}>
              <MyProjects />
=======
          <Route path="/admin" element={
            <ProtectedRoute allowedRoles={['admin']}>
              <AdminHomePage />
            </ProtectedRoute>
          } />
          <Route path="/admin/funding" element={
            <ProtectedRoute allowedRoles={['admin']}>
              <FundingManagementPage />
            </ProtectedRoute>
          } />
          <Route path="/admin/users" element={
            <ProtectedRoute allowedRoles={['admin']}>
              <AdminUsersPage />
            </ProtectedRoute>
          } />
          <Route path="/admin/projects" element={
            <ProtectedRoute allowedRoles={['admin']}>
              <AdminProjectsPage />
>>>>>>> cfe893d9
            </ProtectedRoute>
          } />
          <Route path="/trackfunding" element={
            <ProtectedRoute allowedRoles={['researcher']}>
              <FundingTrackerPage />
            </ProtectedRoute>
          } />
          <Route path="/admin/projects/:projectId" element={
            <ProtectedRoute allowedRoles={['admin']}>
              <ProjectDetailsPage />
            </ProtectedRoute>
          } />
          <Route path="/projects/:projectId" element={
            <ProtectedRoute allowedRoles={['researcher', 'admin']}>
              <ProjectDetailsPage />
            </ProtectedRoute>
          } />
          <Route path="/documents" element={
            <ProtectedRoute allowedRoles={['researcher', 'reviewer']}>
              <DocumentsPage />
            </ProtectedRoute>
          } />
        </Routes>
      </AuthProvider>
    </Router>
  );
}

export default App;<|MERGE_RESOLUTION|>--- conflicted
+++ resolved
@@ -12,15 +12,12 @@
 import HomePage from './pages/HomePage.jsx';
 import FundingTrackerPage from './pages/FundingTrackerPage.jsx';
 import ProjectDetailsPage from './pages/ProjectDetailsPage.jsx';
-<<<<<<< HEAD
 import DocumentsPage from './pages/Documents.jsx';
 import MyProjects from './pages/MyProjects.jsx';
-=======
 import AdminHomePage from './pages/AdminHomePage.jsx';
 import FundingManagementPage from './pages/FundingManagementPage.jsx';
 import AdminUsersPage from './pages/AdminUsersPage.jsx';
 import AdminProjectsPage from './pages/AdminProjectsPage.jsx';
->>>>>>> cfe893d9
 
 function App() {
   return (
@@ -53,11 +50,9 @@
               <HomePage />
             </ProtectedRoute>
           } />
-<<<<<<< HEAD
           <Route path="/projects" element={
             <ProtectedRoute allowedRoles={['researcher']}>
               <MyProjects />
-=======
           <Route path="/admin" element={
             <ProtectedRoute allowedRoles={['admin']}>
               <AdminHomePage />
@@ -76,7 +71,6 @@
           <Route path="/admin/projects" element={
             <ProtectedRoute allowedRoles={['admin']}>
               <AdminProjectsPage />
->>>>>>> cfe893d9
             </ProtectedRoute>
           } />
           <Route path="/trackfunding" element={
