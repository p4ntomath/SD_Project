import React from 'react';
import { BrowserRouter as Router, Routes, Route } from 'react-router-dom';
import './App.css';
import WelcomePage from './pages/welcomePage.jsx';
import LoginPage from './pages/loginPage.jsx';
import ForgotPasswordPage from './pages/forgotpasswordPage.jsx';
import SignUpPage from './pages/SignUpPage.jsx';
import CompleteProfile from './pages/roleSelectionPage.jsx';
import { AuthProvider } from './context/AuthContext';
import ProtectedRoute from './components/ProtectedRoute';
import AuthProtectRoute from './components/AuthProtectRoute';
import HomePage from './pages/HomePage.jsx';
import FundingTrackerPage from './pages/FundingTrackerPage.jsx';
import ProjectDetailsPage from './pages/ProjectDetailsPage.jsx';
import DocumentsPage from './pages/Documents.jsx';
import MyProjects from './pages/MyProjects.jsx';
import AdminHomePage from './pages/AdminHomePage.jsx';
import FundingManagementPage from './pages/FundingManagementPage.jsx';
import AdminUsersPage from './pages/AdminUsersPage.jsx';
import AdminProjectsPage from './pages/AdminProjectsPage.jsx';
import AdminDocumentsPage from './pages/AdminDocumentsPage.jsx';
import ReviewerHomePage from './pages/ReviewerHomePage.jsx';
import ReviewerProjects from './pages/reviewer/ReviewerProjects.jsx';
import ReviewRequests from './pages/reviewer/ReviewRequests.jsx';
import ReviewerHistory from './pages/ReviewerPages/ReviewerHistory.jsx';
import ReviewProjectPage from './pages/ReviewerPages/ReviewProjectPage.jsx';
<<<<<<< HEAD
import MessagesPage from './pages/Messages.jsx';
import MessagesList from './pages/MessagesList.jsx';
import ChatView from './pages/ChatView.jsx';
import MessagesLayout from './pages/MessagesLayout.jsx';
=======
import NotificationsPage from './pages/NotificationsPage.jsx';
import ReviewerNotificationsPage from './pages/reviewer/ReviewerNotificationsPage.jsx';
>>>>>>> e2bfd175

function App() {
  return (
    <Router>
      <AuthProvider>
        <Routes>
          <Route path="/" element={<WelcomePage />} />
          <Route path="/login" element={
            <AuthProtectRoute>
              <LoginPage />
            </AuthProtectRoute>
          } />
          <Route path="/forgotpassword" element={
            <AuthProtectRoute>
              <ForgotPasswordPage />
            </AuthProtectRoute>
          } />
          <Route path="/signup" element={
            <AuthProtectRoute>
              <SignUpPage />
            </AuthProtectRoute>
          } />
          <Route path="/complete-profile" element={
            <ProtectedRoute>
              <CompleteProfile />
            </ProtectedRoute>
          } />
          <Route path="/home" element={
            <ProtectedRoute allowedRoles={['researcher', 'reviewer']}>
              <HomePage />
            </ProtectedRoute>
          } />
          <Route path="/projects" element={
            <ProtectedRoute allowedRoles={['researcher']}>
              <MyProjects />
            </ProtectedRoute>
          } />
          <Route path="/admin" element={
            <ProtectedRoute allowedRoles={['admin']}>
              <AdminHomePage />
            </ProtectedRoute>
          } />
          <Route path="/admin/funding" element={
            <ProtectedRoute allowedRoles={['admin']}>
              <FundingManagementPage />
            </ProtectedRoute>
          } />
          <Route path="/admin/users" element={
            <ProtectedRoute allowedRoles={['admin']}>
              <AdminUsersPage />
            </ProtectedRoute>
          } />
          <Route path="/admin/projects" element={
            <ProtectedRoute allowedRoles={['admin']}>
              <AdminProjectsPage />
            </ProtectedRoute>
          } />
          <Route path="/admin/documents" element={
            <ProtectedRoute allowedRoles={['admin']}>
              <AdminDocumentsPage />
            </ProtectedRoute>
          } />
          <Route path="/trackfunding" element={
            <ProtectedRoute allowedRoles={['researcher']}>
              <FundingTrackerPage />
            </ProtectedRoute>
          } />
          <Route path="/admin/projects/:projectId" element={
            <ProtectedRoute allowedRoles={['admin']}>
              <ProjectDetailsPage />
            </ProtectedRoute>
          } />
          <Route path="/projects/:projectId" element={
            <ProtectedRoute allowedRoles={['researcher', 'admin']}>
              <ProjectDetailsPage />
            </ProtectedRoute>
          } />
          <Route path="/documents" element={
            <ProtectedRoute allowedRoles={['researcher', 'reviewer']}>
              <DocumentsPage />
            </ProtectedRoute>
          } />
          <Route path="/notifications" element={
            <ProtectedRoute allowedRoles={['researcher']}>
              <NotificationsPage />
            </ProtectedRoute>
          } />

          <Route path="/reviewer/notifications" element={
                      <ProtectedRoute allowedRoles={['reviewer']}>
                        <ReviewerNotificationsPage />
                      </ProtectedRoute>
                    } />
          <Route path="/reviewer/review/:projectId" element={
            <ProtectedRoute allowedRoles={['reviewer']}>
              <ReviewProjectPage />
            </ProtectedRoute>
          } />
          <Route path="/reviewer/dashboard" element={
            <ProtectedRoute allowedRoles={['reviewer']}>
              <ReviewerHomePage />
            </ProtectedRoute>
          } />
          <Route path="/reviewer/requests" element={
            <ProtectedRoute allowedRoles={['reviewer']}>
              <ReviewRequests />
            </ProtectedRoute>
          } />
          <Route path="/reviewer/assigned" element={
            <ProtectedRoute allowedRoles={['reviewer']}>
              <ReviewerProjects />
            </ProtectedRoute>
          } />
          <Route path="/reviewer/history" element={
            <ProtectedRoute allowedRoles={['reviewer']}>
              <ReviewerHistory />
            </ProtectedRoute>
          } />
          <Route path="/reviewer/analytics" element={
            <ProtectedRoute allowedRoles={['reviewer']}>
              <ReviewerHomePage />
            </ProtectedRoute>
          } />
          <Route path="/reviewer/settings" element={
            <ProtectedRoute allowedRoles={['reviewer']}>
              <ReviewerHomePage />
            </ProtectedRoute>
          } />
          <Route path="/messages" element={
            <ProtectedRoute allowedRoles={['researcher', 'reviewer', 'admin']}>
              <MessagesLayout />
            </ProtectedRoute>
          }>
            <Route index element={<MessagesList />} />
            <Route path=":chatId" element={<ChatView />} />
          </Route>
        </Routes>
      </AuthProvider>
    </Router>
  );
}

export default App;<|MERGE_RESOLUTION|>--- conflicted
+++ resolved
@@ -24,15 +24,12 @@
 import ReviewRequests from './pages/reviewer/ReviewRequests.jsx';
 import ReviewerHistory from './pages/ReviewerPages/ReviewerHistory.jsx';
 import ReviewProjectPage from './pages/ReviewerPages/ReviewProjectPage.jsx';
-<<<<<<< HEAD
 import MessagesPage from './pages/Messages.jsx';
 import MessagesList from './pages/MessagesList.jsx';
 import ChatView from './pages/ChatView.jsx';
 import MessagesLayout from './pages/MessagesLayout.jsx';
-=======
 import NotificationsPage from './pages/NotificationsPage.jsx';
 import ReviewerNotificationsPage from './pages/reviewer/ReviewerNotificationsPage.jsx';
->>>>>>> e2bfd175
 
 function App() {
   return (
@@ -120,7 +117,6 @@
               <NotificationsPage />
             </ProtectedRoute>
           } />
-
           <Route path="/reviewer/notifications" element={
                       <ProtectedRoute allowedRoles={['reviewer']}>
                         <ReviewerNotificationsPage />
