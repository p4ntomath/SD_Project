import { useNavigate, useParams } from 'react-router-dom';
import { FiArrowLeft } from 'react-icons/fi';
import { useState, useEffect } from 'react';
import { fetchProject, updateProject, deleteProject, getProjectDetails} from '../backend/firebase/projectDB';
import { fetchDocumentsByFolder } from '../backend/firebase/documentsDB';
import { ClipLoader } from 'react-spinners';
import StatusModal from '../components/StatusModal';
import CreateProjectForm from '../components/CreateProjectForm';
import { AnimatePresence, motion } from 'framer-motion';
import ProjectReviews from '../components/ProjectDetailsPage/ProjectReviews';
import { getReviewerRequestsForProject } from '../backend/firebase/reviewerDB';
import { updateExistingReviewerInfo } from '../backend/firebase/reviewerDB';
import ReviewersCard from '../components/ProjectDetailsPage/ReviewersCard';
import DocumentsCard from '../components/ProjectDetailsPage/DocumentsCard';
import FundingCard from '../components/ProjectDetailsPage/FundingCard';
import GoalsCard from '../components/ProjectDetailsPage/GoalsCard';
import BasicInfoCard from '../components/ProjectDetailsPage/BasicInfoCard';
<<<<<<< HEAD
import AssignCollaboratorsModal from '../components/ResearcherComponents/AssignCollaboratorsModal';
import { sendResearcherInvitation, getPendingCollaboratorInvitations } from '../backend/firebase/collaborationDB';
import { auth } from '../backend/firebase/firebaseConfig';
import { checkPermission, isProjectOwner } from '../utils/permissions';
import { updateCollaboratorAccessLevel, removeCollaboratorFromProject } from "../backend/firebase/collaborationDB";
import { ChatService } from '../backend/firebase/chatDB';
=======
import { notify } from '../backend/firebase/notificationsUtil';
>>>>>>> e2bfd175

export default function ProjectDetailsPage() {
  const { projectId } = useParams();
  const navigate = useNavigate();
  const [project, setProject] = useState(null);
  const [loading, setLoading] = useState(true);
  const [foldersLoading, setFoldersLoading] = useState(false);
  const [error, setError] = useState(false);
  const [modalOpen, setModalOpen] = useState(false);
  const [statusMessage, setStatusMessage] = useState("");
  const [isEditing, setIsEditing] = useState(false);
  const [updateLoading, setUpdateLoading] = useState(false);
  const [showDeleteConfirm, setShowDeleteConfirm] = useState(false);
  const [showAssignReviewersModal, setShowAssignReviewersModal] = useState(false);
  const [showCollaboratorsModal, setShowCollaboratorsModal] = useState(false);
  const [pendingInvitations, setPendingInvitations] = useState([]);
  const [groupChatId, setGroupChatId] = useState(null);
  const [isCreatingChat, setIsCreatingChat] = useState(false);
  const [showGroupNameModal, setShowGroupNameModal] = useState(false);
  const [isSubmitting, setIsSubmitting] = useState(false);

  // New state for documents and folders
  const [folders, setFolders] = useState([]);
  const [reviewRequests, setReviewRequests] = useState([]);

  useEffect(() => {
    const loadProject = async () => {
      try {
        setLoading(true);
        const projectData = await fetchProject(projectId);
        if (!projectData) {
          setModalOpen(true);
          setError(true);
          setStatusMessage('Project not found');
          return;
        }
        
        if (projectData.goals) {
          projectData.goals = projectData.goals.map(goal =>
            typeof goal === 'string'
              ? { text: goal, completed: false, notified: false }
              : { ...goal, notified: goal.notified || false }
          );
        }
        
        // Ensure deadline and duration are properly handled
        if (projectData.deadline) {
          projectData.deadline = typeof projectData.deadline === 'string' 
            ? new Date(projectData.deadline)
            : projectData.deadline;

          // Calculate and set duration based on deadline
          const today = new Date();
          const deadlineDate = new Date(projectData.deadline.seconds ? projectData.deadline.seconds * 1000 : projectData.deadline);
          const durationDays = Math.ceil((deadlineDate - today) / (1000 * 60 * 60 * 24));
          const months = Math.floor(durationDays / 30);
          
          projectData.duration = months > 0 
            ? `${months} month${months > 1 ? 's' : ''}`
            : `${durationDays} day${durationDays > 1 ? 's' : ''}`;
        }
        
        projectData.id = projectData.id || projectId;
        projectData.status = projectData.status || 'In Progress';
        projectData.availableFunds = projectData.availableFunds || 0;
        projectData.usedFunds = projectData.usedFunds || 0;
        
        setProject(projectData);
        setError(false);
      } catch (err) {
        console.error('Error loading project:', err);
        setModalOpen(true);
        setError(true);
        setStatusMessage(err.message);
      } finally {
        setLoading(false);
      }
    };

    if (projectId) {
      loadProject();
    }
  }, [projectId]);

  useEffect(() => {
    const loadProject = async () => {
      try {
        setLoading(true);
        const projectData = await getProjectDetails(projectId);
        if (projectData) {
          // Update existing reviewer information
          await updateExistingReviewerInfo(projectId);
          // Reload project to get updated reviewer info
          const refreshedProject = await getProjectDetails(projectId);
          setProject(refreshedProject);
          // Get all review requests and process them
          const requests = await getReviewerRequestsForProject(projectId);
          if (requests && Array.isArray(requests)) {
            const processedRequests = requests.map(request => ({
              id: request.id,
              reviewerId: request.reviewerId,
              reviewerName: request.reviewerName || 'Anonymous Reviewer',
              status: request.status || 'pending',
              requestedAt: request.requestedAt || new Date(),
            }));
            setReviewRequests(processedRequests);
          }
        }
      } catch (err) {
        console.error('Error loading project:', err);
        setError(err.message);
      } finally {
        setLoading(false);
      }
    };

    if (projectId) {
      loadProject();
    }
  }, [projectId]);

  useEffect(() => {
    const loadFolders = async () => {
      try {
        setFoldersLoading(true);
        const folderData = await fetchDocumentsByFolder(projectId);
        if (!folderData || folderData.length === 0) {
          setFolders([]);
          return;
        }

        // Process the folders to ensure all required file metadata is present
        const processedFolders = folderData.map(folder => ({
          ...folder,
          files: folder.files.map(file => ({
            ...file,
            id: file.id || file.documentId,
            documentId: file.documentId || file.id,
            name: file.name || file.fileName || 'Unnamed File',
            fileName: file.fileName || file.name,
            uploadDate: file.uploadedAt ? new Date(file.uploadedAt.seconds * 1000) : new Date(),
          }))
        }));

        setFolders(processedFolders);
      } catch (err) {
        console.error('Error loading folders:', err);
        setError(true);
        setModalOpen(true);
        setStatusMessage('Failed to load project documents');
      } finally {
        setFoldersLoading(false);
      }
    };

    if (projectId) {
      loadFolders();
    }
  }, [projectId]);

  useEffect(() => {
    const loadReviewRequests = async () => {
      try {
        // Get all review requests for this project
        const requests = await getReviewerRequestsForProject(projectId);
        // Make sure each request has the required properties
        const processedRequests = requests.map(request => ({
          id: request.id,
          reviewerId: request.reviewerId,
          reviewerName: request.reviewerName || 'Anonymous Reviewer',
          status: request.status || 'pending',
          requestedAt: request.requestedAt || new Date(),
        }));
        setReviewRequests(processedRequests);
      } catch (err) {
        console.error('Error loading review requests:', err);
        setError(true);
        setModalOpen(true);
        setStatusMessage('Failed to load reviewer requests');
      }
    };

    if (projectId) {
      loadReviewRequests();
    }
  }, [projectId]);

  useEffect(() => {
    const loadPendingInvitations = async () => {
      try {
        const invitations = await getPendingCollaboratorInvitations(projectId);
        setPendingInvitations(invitations);
      } catch (err) {
        console.error('Error loading pending invitations:', err);
        // Don't show error modal for this as it's not critical
      }
    };

    if (projectId) {
      loadPendingInvitations();
    }
  }, [projectId]);

  // Check for existing project group chat
  useEffect(() => {
    const checkExistingProjectChat = async () => {
      if (!project?.collaborators?.length) return;
      
      try {
        const chats = await ChatService.getUserChats(auth.currentUser.uid);
        const projectChat = chats.find(chat => 
          chat.type === 'group' && 
          chat.projectId === projectId
        );
        
        if (projectChat) {
          setGroupChatId(projectChat.id);
        }
      } catch (error) {
        console.error('Error checking project chat:', error);
      }
    };

    checkExistingProjectChat();
  }, [project, projectId]);

  const handleDelete = async () => {
    try {
      await deleteProject(projectId);
      setModalOpen(true);
      setStatusMessage("Project deleted successfully");

      notify({
        type: "Project Deleted",
        projectId: projectId,
        projectTitle: project.title,
        targetUserId: auth.currentUser?.uid,   // <-- add this
        senderUserId: auth.currentUser?.uid,   // <-- add this (optional, but explicit)
      });

      setTimeout(() => {
        navigate("/home");
      }, 2000);
    } catch (err) {
      setError(err.message);
      setModalOpen(true);
      setStatusMessage("Failed to delete project: " + err.message);
    }
  };

  const handleUpdate = async (updatedProject) => {
    try {
      setUpdateLoading(true);
      const { id, userId, createdAt, goalInput, ...updateData } = updatedProject;
      
      // Preserve existing funding and status values if not changed
      updateData.availableFunds = updatedProject.availableFunds ?? project.availableFunds;
      updateData.usedFunds = updatedProject.usedFunds ?? project.usedFunds;
      updateData.status = updatedProject.status ?? project.status;
      
      // Recalculate duration if deadline has changed
      if (updateData.deadline) {
        const today = new Date();
        const deadlineDate = new Date(updateData.deadline);
        const durationDays = Math.ceil((deadlineDate - today) / (1000 * 60 * 60 * 24));
        const months = Math.floor(durationDays / 30);
        
        updateData.duration = months > 0 
          ? `${months} month${months > 1 ? 's' : ''}`
          : `${durationDays} day${durationDays > 1 ? 's' : ''}`;
      }
      
      await updateProject(projectId, updateData);
      setProject({ ...project, ...updateData });
      setIsEditing(false);
      setModalOpen(true);
      setStatusMessage("Project updated successfully");

      notify({
        type: "Project Updated",
        projectId,
        projectTitle: updatedProject.title,
        goalText: goalInput,
        targetUserId: auth.currentUser?.uid,   // <-- add this
        senderUserId: auth.currentUser?.uid,   // <-- add this (optional, but explicit)
      });

    } catch (err) {
      setError(err.message);
      setModalOpen(true);
      setStatusMessage("Failed to update project: " + err.message);
    } finally {
      setUpdateLoading(false);
    }
  };

  
  const formatDate = (timestamp) => {
    if (!timestamp || typeof timestamp !== 'object') return 'Not specified';
    if (timestamp.seconds) {
      const date = new Date(timestamp.seconds * 1000);
      return date.toLocaleDateString('en-US', {
        year: 'numeric',
        month: 'long',
        day: 'numeric'
      });
    }
    if (timestamp instanceof Date) {
      return timestamp.toLocaleDateString('en-US', {
        year: 'numeric',
        month: 'long',
        day: 'numeric'
      });
    }
    return 'Not specified';
  };

  const calculateProgress = () => {
    if (!project.goals || project.goals.length === 0) return 0;
    const completed = project.goals.filter(goal => goal.completed).length;
    if(Math.round((completed / project.goals.length) * 100) === 100){
      project.status = 'Complete';
       
    }
    else{
      project.status = 'In Progress';
    }

 
    return Math.round((completed / project.goals.length) * 100);
  };


  const handleAssignCollaborators = async (selectedResearchers) => {
    try {
      // Send invitations to all selected researchers with their assigned roles
      const invitationPromises = selectedResearchers.map(researcher => 
        sendResearcherInvitation(
          projectId, 
          researcher.id,
          auth.currentUser.uid,
          researcher.role // Pass the assigned role
        )
      );

      // Wait for all invitations to be sent
      await Promise.all(invitationPromises);
      
      // Fetch the updated pending invitations to get complete researcher details
      const updatedInvitations = await getPendingCollaboratorInvitations(projectId);
      setPendingInvitations(updatedInvitations);
      
      setShowCollaboratorsModal(false);
      setModalOpen(true);
      setError(false);
      setStatusMessage(
        <div className="flex items-center gap-2 text-green-600">
          <svg className="h-5 w-5" fill="none" viewBox="0 0 24 24" stroke="currentColor">
            <path strokeLinecap="round" strokeLinejoin="round" strokeWidth={2} d="M5 13l4 4L19 7" />
          </svg>
          <span>Successfully sent {selectedResearchers.length} collaboration invitation{selectedResearchers.length !== 1 ? 's' : ''}</span>
        </div>
      );
    } catch (err) {
      console.error("Error inviting collaborators:", err);
      setModalOpen(true);
      setError(true);
      setStatusMessage(
        <div className="flex items-center gap-2 text-red-600">
          <svg className="h-5 w-5" fill="none" viewBox="0 0 24 24" stroke="currentColor">
            <path strokeLinecap="round" strokeLinejoin="round" strokeWidth={2} d="M6 18L18 6M6 6l12 12" />
          </svg>
          <span>{err.message || "Failed to send collaborator invitations"}</span>
        </div>
      );
    }
  };

  const handleAccessLevelChange = async (collaboratorId, newAccessLevel) => {
    try {
      await updateCollaboratorAccessLevel(projectId, collaboratorId, newAccessLevel);
      setProject(prevProject => ({
        ...prevProject,
        collaborators: prevProject.collaborators.map(collaborator =>
          collaborator.id === collaboratorId ? { ...collaborator, accessLevel: newAccessLevel } : collaborator
        )
      }));
      setModalOpen(true);
      setError(false);
      setStatusMessage("Collaborator access level updated successfully");
    } catch (err) {
      console.error("Error updating collaborator access:", err);
      setModalOpen(true); 
      setError(true);
      setStatusMessage("Failed to update collaborator access level");
    }
  };

  const handleRemoveCollaborator = async (collaboratorId) => {
    try {
      await removeCollaboratorFromProject(projectId, collaboratorId);
      setProject(prevProject => ({
        ...prevProject,
        collaborators: prevProject.collaborators.filter(collaborator => collaborator.id !== collaboratorId)
      }));
      setModalOpen(true);
      setError(false);
      setStatusMessage("Collaborator removed successfully");
    } catch (err) {
      console.error("Error removing collaborator:", err);
      setModalOpen(true);
      setError(true);
      setStatusMessage("Failed to remove collaborator");
    }
  };

  // Add this helper function at the top of the file with other functions
const getDefaultGroupName = (projectTitle) => {
  const MAX_LENGTH = 30;
  const baseTitle = projectTitle?.length > 20 
    ? projectTitle.substring(0, 17) + '...'
    : projectTitle;
  return `${baseTitle} Team`.substring(0, MAX_LENGTH);
};

  // Replace the createProjectGroupChat function
  const createProjectGroupChat = async (customName) => {
    if (!project?.collaborators?.length || isCreatingChat || !isProjectOwner(project)) return;
    
    try {
      setIsCreatingChat(true);
      setIsSubmitting(true);
      
      // Validate and trim chat name
      const chatName = (customName || getDefaultGroupName(project.title))
        .trim()
        .substring(0, 30);

      // Get collaborator IDs
      const collaboratorIds = project.collaborators.map(c => c.id);

      // Create the group chat with project metadata
      const chatId = await ChatService.createGroupChat(
        auth.currentUser.uid,
        collaboratorIds,
        chatName,
        { projectId }  // Add projectId as metadata
      );

      setGroupChatId(chatId);
      setModalOpen(true);
      setError(false);
      setStatusMessage('Team chat created successfully!');
      setShowGroupNameModal(false);
    } catch (error) {
      console.error('Error creating project chat:', error);
      setModalOpen(true);
      setError(true);
      setStatusMessage('Failed to create team chat');
    } finally {
      setIsCreatingChat(false);
      setIsSubmitting(false);
    }
  };

  // Update the GroupNameModal component
  const GroupNameModal = ({ isOpen, onClose, onSubmit, defaultName, isLoading }) => {
    const [localGroupName, setLocalGroupName] = useState('');
    
    useEffect(() => {
      if (isOpen) {
        setLocalGroupName(''); // Reset on open
      }
    }, [isOpen]);

    if (!isOpen) return null;

    const handleInputChange = (e) => {
      if (e.target.value.length <= 30) {
        setLocalGroupName(e.target.value);
      }
    };

    return (
      <div className="fixed inset-0 z-50 overflow-y-auto">
        <div className="flex items-center justify-center min-h-screen px-4">
          <div className="fixed inset-0 bg-black/30 backdrop-blur-sm" onClick={onClose} />
          <motion.div
            initial={{ scale: 0.95, opacity: 0 }}
            animate={{ scale: 1, opacity: 1 }}
            exit={{ scale: 0.95, opacity: 0 }}
            className="relative bg-white rounded-xl shadow-2xl p-6 w-full max-w-md"
          >
            <h3 className="text-lg font-semibold mb-4">Create Team Chat</h3>
            <div className="space-y-2">
              <input
                type="text"
                value={localGroupName}
                onChange={handleInputChange}
                placeholder={defaultName}
                maxLength={30}
                className="w-full px-4 py-2 border border-gray-300 rounded-lg focus:ring-2 focus:ring-blue-500 focus:border-blue-500 transition-colors"
              />
              <p className="text-xs text-gray-500 text-right">
                {localGroupName.length}/30 characters
              </p>
            </div>
            <div className="flex justify-end gap-3 mt-6">
              <button
                onClick={onClose}
                className="px-4 py-2 text-gray-600 hover:bg-gray-100 rounded-lg transition-colors"
                disabled={isLoading}
              >
                Cancel
              </button>
              <button
                onClick={() => onSubmit(localGroupName || defaultName)}
                disabled={isLoading}
                className="px-4 py-2 bg-blue-600 text-white rounded-lg hover:bg-blue-700 transition-colors disabled:opacity-50 flex items-center"
              >
                {isLoading ? (
                  <>
                    <svg className="animate-spin -ml-1 mr-2 h-4 w-4 text-white" fill="none" viewBox="0 0 24 24">
                      <circle className="opacity-25" cx="12" cy="12" r="10" stroke="currentColor" strokeWidth="4"/>
                      <path className="opacity-75" fill="currentColor" d="M4 12a8 8 0 018-8V0C5.373 0 0 5.373 0 12h4z"/>
                    </svg>
                    Creating...
                  </>
                ) : (
                  'Create Chat'
                )}
              </button>
            </div>
          </motion.div>
        </div>
      </div>
    );
  };

  if (loading) {
    return (
      <main className="flex justify-center items-center min-h-screen">
        <ClipLoader color="#3B82F6" />
      </main>
    );
  }

  if (!project) {
    return (
      <main className="flex justify-center items-center min-h-screen">
        <ClipLoader color="#3B82F6" />
      </main>
    );
  }

  if (isEditing) {
    return (
      <main className="p-6">
        <button 
          onClick={() => setIsEditing(false)}
          className="mb-4 flex items-center text-gray-600 hover:text-blue-600 transition-colors"
        >
          <FiArrowLeft className="mr-2" /> Back to Details
        </button>
        <CreateProjectForm
          projectToUpdate={project}
          isUpdateMode={true}
          onUpdate={handleUpdate}
          onCancel={() => setIsEditing(false)}
          loading={updateLoading}
        />
      </main>
    );
  }

  return (
    <>


      <header className="bg-white shadow-sm sticky top-0 z-50 border-b border-gray-100">
        <section className="max-w-7xl mx-auto px-4 sm:px-6 lg:px-8">
          <section className="flex flex-col sm:flex-row sm:justify-between sm:items-center py-4 sm:h-16 gap-3 sm:gap-0">
              <div className="flex items-center min-w-0 flex-shrink">
                <button
                  onClick={() => navigate(-1)}
                  className="text-gray-600 hover:text-blue-600 transition-colors flex items-center mr-3 flex-shrink-0"
                >
                  <FiArrowLeft className="text-xl mr-2" />
                  Back
                </button>
                <h1 className="text-xl sm:text-2xl font-bold bg-gradient-to-r from-blue-600 to-pink-500 bg-clip-text text-transparent truncate max-w-[150px] md:max-w-[300px] lg:max-w-none">
                  {project.title}
                </h1>
              </div>
              <nav className="flex gap-2 justify-start sm:justify-end flex-shrink-0">
                {(isProjectOwner(project) || checkPermission(project, 'canEditProjectDetails')) && (
                  <button
                    onClick={() => setIsEditing(true)}
                    className="bg-blue-600 text-white py-2 px-3 sm:px-4 rounded-lg hover:bg-blue-700 transition-colors flex items-center text-sm sm:text-base"
                  >
                    <svg xmlns="http://www.w3.org/2000/svg" className="h-4 w-4 mr-1" fill="none" viewBox="0 0 24 24" stroke="currentColor">
                      <path strokeLinecap="round" strokeLinejoin="round" strokeWidth={2} d="M11 5H6a2 2 0 00-2 2v11a2 2 0 002 2h11a2 2 0 002-2v-5m-1.414-9.414a2 2 0 112.828 2.828L11.828 15H9v-2.828l8.586-8.586z" />
                    </svg>
                    Edit Project
                  </button>
                )}
              </nav>
          </section>
        </section>
      </header>

      <main className="min-h-screen bg-gray-50 px-4 sm:px-6 py-4 sm:py-6">
      <article className="max-w-7xl mx-auto">

        <section className="grid grid-cols-1 lg:grid-cols-2 gap-4 sm:gap-6">
          {/* Left Column - Main Info */}
          <section className="space-y-4 sm:space-y-6">
            <BasicInfoCard 
              project={project}
              calculateProgress={calculateProgress}
              isEditable={isProjectOwner(project)}
            />

            <GoalsCard 
              project={project}
              calculateProgress={calculateProgress}
              setProject={setProject}
              projectId={projectId}
              setModalOpen={setModalOpen}
              setError={setError}
              setStatusMessage={setStatusMessage}
              updateProject={updateProject}
            />

            <DocumentsCard 
              projectId={projectId}
              project={project} // Add project prop
              folders={folders}
              setFolders={setFolders}
              foldersLoading={foldersLoading}
              setModalOpen={setModalOpen}
              setError={setError}
              setStatusMessage={setStatusMessage}
              projectTitle={project.title}
            />

            {/* Project Reviews Card */}
            <article className="bg-white rounded-lg shadow p-4 sm:p-6">
              <h2 className="text-lg sm:text-xl font-semibold mb-4">Project Reviews</h2>
              <ProjectReviews projectId={projectId} formatDate={formatDate} />
            </article>
          </section>

          {/* Right Column - Additional Info */}
          <section className="space-y-4 sm:space-y-6">

            <FundingCard
              projectId={projectId}
              project={project}
              setProject={setProject}
              setModalOpen={setModalOpen}
              setError={setError}
              setStatusMessage={setStatusMessage}
            />

            {/* Message Board Card */}
            <section className="bg-white rounded-lg shadow p-4 sm:p-6">
              <h2 className="text-lg sm:text-xl font-semibold mb-4">Project Discussion</h2>
              <section className="space-y-4">
                {project.collaborators?.length > 0 ? (
                  <>
                    {groupChatId ? (
                      <div className="bg-gradient-to-r from-blue-50 to-purple-50 border border-blue-100 rounded-lg p-4">
                        <div className="flex items-center justify-between mb-3">
                          <div className="flex items-center">
                            <div className="w-10 h-10 bg-gradient-to-r from-blue-500 to-purple-500 rounded-full flex items-center justify-center text-white">
                              💬
                            </div>
                            <div className="ml-3">
                              <h3 className="font-medium text-gray-900">{project.title} Team Chat</h3>
                              <p className="text-sm text-gray-500">
                                {project.collaborators.length + 1} members
                              </p>
                            </div>
                          </div>
                          <button
                            onClick={() => navigate(`/messages/${groupChatId}`)}
                            className="flex items-center px-4 py-2 bg-white border border-blue-200 rounded-lg text-blue-600 hover:bg-blue-50 transition-colors text-sm font-medium"
                          >
                            <svg xmlns="http://www.w3.org/2000/svg" className="h-4 w-4 mr-2" fill="none" viewBox="0 0 24 24" stroke="currentColor">
                              <path strokeLinecap="round" strokeLinejoin="round" strokeWidth={2} d="M8 12h.01M12 12h.01M16 12h.01M21 12c0 4.418-4.03 8-9 8a9.863 9.863 0 01-4.255-.949L3 20l1.395-3.72C3.512 15.042 3 13.574 3 12c0-4.418 4.03-8 9-8s9 3.582 9 8z" />
                            </svg>
                            Open
                          </button>
                        </div>
                        <div className="text-sm text-gray-600">
                          Discuss project updates, share ideas, and coordinate with your team in real-time.
                        </div>
                      </div>
                    ) : (
                      <div className="text-center p-6 bg-gray-50 rounded-lg border-2 border-dashed border-gray-200">
                        <div className="w-12 h-12 bg-blue-100 rounded-full flex items-center justify-center mx-auto mb-3">
                          <svg className="w-6 h-6 text-blue-600" fill="none" viewBox="0 0 24 24" stroke="currentColor">
                            <path strokeLinecap="round" strokeLinejoin="round" strokeWidth={2} d="M17 8h2a2 2 0 012 2v6a2 2 0 01-2 2h-2v4l-4-4H9a2 2 0 01-2-2v-6a2 2 0 012-2h8a2 2 0 002-2V6a2 2 0 00-2-2H5a2 2 0 00-2 2v6a2 2 0 002 2h2v4l.586-.586" />
                          </svg>
                        </div>
                        <h3 className="text-gray-900 font-medium mb-2">Create Team Chat</h3>
                        <p className="text-gray-500 text-sm mb-4">
                          {isProjectOwner(project) 
                            ? "Start a group chat with your project collaborators for real-time discussions."
                            : "Only the project owner can create the team chat."}
                        </p>
                        {isProjectOwner(project) && (
                          <button
                            onClick={() => setShowGroupNameModal(true)}
                            disabled={isCreatingChat}
                            className="inline-flex items-center px-4 py-2 border border-transparent text-sm font-medium rounded-md shadow-sm text-white bg-blue-600 hover:bg-blue-700 focus:outline-none focus:ring-2 focus:ring-offset-2 focus:ring-blue-500 disabled:opacity-50 disabled:cursor-not-allowed"
                          >
                            <svg className="w-4 h-4 mr-2" fill="none" viewBox="0 0 24 24" stroke="currentColor">
                              <path strokeLinecap="round" strokeLinejoin="round" strokeWidth={2} d="M12 6v6m0 0v6m0-6h6m-6 0H6" />
                            </svg>
                            Create Team Chat
                          </button>
                        )}
                      </div>
                    )}
                  </>
                ) : (
                  <div className="bg-gray-50 border border-gray-200 rounded-lg p-4 text-center">
                    <div className="w-12 h-12 bg-gray-200 rounded-full flex items-center justify-center mx-auto mb-3">
                      <svg className="w-6 h-6 text-gray-400" fill="none" viewBox="0 0 24 24" stroke="currentColor">
                        <path strokeLinecap="round" strokeLinejoin="round" strokeWidth={2} d="M17 8h2a2 2 0 012 2v6a2 2 0 01-2 2h-2v4l-4-4H9a2 2 0 01-2-2v-6a2 2 0 012-2h8a2 2 0 002-2V6a2 2 0 00-2-2H5a2 2 0 00-2 2v6a2 2 0 002 2h2v4l.586-.586" />
                      </svg>
                    </div>
                    <h3 className="text-gray-900 font-medium mb-2">No Collaborators Yet</h3>
                    <p className="text-gray-500 text-sm">
                      Add collaborators to your project to enable team chat functionality.
                    </p>
                  </div>
                )}
              </section>
            </section>

            {/* Collaborators Card */}
            <section className="bg-white rounded-lg shadow p-4 sm:p-6">
              <div className="flex justify-between items-center mb-4">
                <h2 className="text-lg sm:text-xl font-semibold">Project Collaborators</h2>
                {isProjectOwner(project) && (
                  <button
                    onClick={() => setShowCollaboratorsModal(true)}
                    className="bg-blue-600 text-white px-4 py-2 rounded-lg hover:bg-blue-700 transition-colors text-sm flex items-center gap-2"
                  >
                    <svg xmlns="http://www.w3.org/2000/svg" className="h-4 w-4" fill="none" viewBox="0 0 24 24" stroke="currentColor">
                      <path strokeLinecap="round" strokeLinejoin="round" strokeWidth={2} d="M18 9v3m0 0v3m0-3h3m-3 0h-3m-2-5a4 4 0 11-8 0 4 4 0 018 0zM3 20a6 6 0 0112 0v1H3v-1z" />
                    </svg>
                    Add Collaborator
                  </button>
                )}
              </div>

              {/* Active Collaborators */}
              {project.collaborators && project.collaborators.length > 0 && (
                <div className="mb-6">
                  <h3 className="text-sm font-medium text-gray-700 mb-3">Active Collaborators</h3>
                  <div className="space-y-3">
                    {project.collaborators.map((collaborator) => (
                      <div key={collaborator.id} className="flex items-center justify-between p-2 bg-gray-50 rounded-lg">
                        <div className="flex items-center gap-3">
                          <div className="p-2 bg-blue-100 rounded-full">
                            <svg xmlns="http://www.w3.org/2000/svg" className="h-4 w-4 text-blue-600" fill="none" viewBox="0 0 24 24" stroke="currentColor">
                              <path strokeLinecap="round" strokeLinejoin="round" strokeWidth={2} d="M16 7a4 4 0 11-8 0 4 4 0 018 0zM12 14a7 7 0 00-7 7h14a7 7 0 00-7-7z" />
                            </svg>
                          </div>
                          <div>
                            <p className="font-medium">{collaborator.fullName}</p>
                            <p className="text-sm text-gray-500">{collaborator.institution || 'No institution'}</p>
                          </div>
                        </div>
                        {isProjectOwner(project) && (
                          <div className="flex items-center gap-2">
                            <select
                              value={collaborator.accessLevel}
                              onChange={(e) => handleAccessLevelChange(collaborator.id, e.target.value)}
                              className="text-sm bg-white border border-gray-300 rounded-md px-2 py-1"
                            >
                              <option value="Collaborator">Collaborator</option>
                              <option value="Editor">Editor</option>
                              <option value="Viewer">Viewer</option>
                            </select>
                            <button
                              onClick={() => handleRemoveCollaborator(collaborator.id)}
                              className="p-1 text-red-600 hover:bg-red-50 rounded"
                              title="Remove collaborator"
                            >
                              <svg xmlns="http://www.w3.org/2000/svg" className="h-5 w-5" fill="none" viewBox="0 0 24 24" stroke="currentColor">
                                <path strokeLinecap="round" strokeLinejoin="round" strokeWidth={2} d="M19 7l-.867 12.142A2 2 0 0116.138 21H7.862a2 2 0 01-1.995-1.858L5 7m5 4v6m4-6v6m1-10V4a1 1 0 00-1-1h-4a1 1 0 00-1 1v3M4 7h16" />
                              </svg>
                            </button>
                          </div>
                        )}
                      </div>
                    ))}
                  </div>
                </div>
              )}

              {/* Pending Invitations */}
              {pendingInvitations && pendingInvitations.length > 0 && (
                <div className="mb-6">
                  <h3 className="text-sm font-medium text-gray-700 mb-3">Pending Invitations</h3>
                  <div className="space-y-3">
                    {pendingInvitations.map((invitation) => (
                      <div key={invitation.invitationId} className="flex items-center justify-between p-2 bg-gray-50 rounded-lg">
                        <div className="flex items-center gap-3">
                          <div className="p-2 bg-gray-100 rounded-full">
                            <svg xmlns="http://www.w3.org/2000/svg" className="h-4 w-4 text-gray-600" fill="none" viewBox="0 0 24 24" stroke="currentColor">
                              <path strokeLinecap="round" strokeLinejoin="round" strokeWidth={2} d="M16 7a4 4 0 11-8 0 4 4 0 018 0zM12 14a7 7 0 00-7 7h14a7 7 0 00-7-7z" />
                            </svg>
                          </div>
                          <div>
                            <p className="font-medium text-sm">{invitation.researcherName}</p>
                            <p className="text-xs text-gray-500">Invited: {formatDate(invitation.createdAt)}</p>
                          </div>
                        </div>
                        <span className="px-2 py-1 text-xs rounded-full bg-yellow-100 text-yellow-800">
                          Pending Response
                        </span>
                      </div>
                    ))}
                  </div>
                </div>
              )}

              {(!project.collaborators || project.collaborators.length === 0) && (!pendingInvitations || pendingInvitations.length === 0) && (
                <p className="text-sm text-gray-500 text-center py-4">No collaborators yet</p>
              )}
            </section>

            {/* Add Collaborator Modal */}
            <AnimatePresence>
              {showCollaboratorsModal && (
                <AssignCollaboratorsModal
                  isOpen={showCollaboratorsModal}
                  onClose={() => setShowCollaboratorsModal(false)}
                  onAssign={handleAssignCollaborators}
                  projectId={projectId}
                  project={project}
                />
              )}
            </AnimatePresence>

            <ReviewersCard 
              project={project}
              reviewRequests={reviewRequests}
              setReviewRequests={setReviewRequests}
              formatDate={formatDate}
              setShowAssignReviewersModal={setShowAssignReviewersModal}
              showAssignReviewersModal={showAssignReviewersModal}
              projectId={projectId}
              setModalOpen={setModalOpen}
              setError={setError}
              setStatusMessage={setStatusMessage}
            />
            
          </section>
        </section>

      </article>

      <StatusModal
        isOpen={modalOpen}
        onClose={() => setModalOpen(false)}
        success={!error}
        message={statusMessage}
      />

      {/* Delete Confirmation Modal */}
      <AnimatePresence>
        {showDeleteConfirm && (
          <div className="fixed inset-0 z-50 overflow-y-auto flex items-center justify-center">
            <div className="fixed inset-0 bg-black/30 backdrop-blur-sm" onClick={() => setShowDeleteConfirm(false)} />
            <motion.article
              className="relative bg-white/80 backdrop-blur-md p-6 rounded-2xl shadow-2xl w-full max-w-md mx-4 border border-gray-200"
              initial={{ scale: 0.8, opacity: 0 }}
              animate={{ scale: 1, opacity: 1 }}
              exit={{ scale: 0.8, opacity: 0 }}
              transition={{ type: 'spring', stiffness: 300, damping: 20 }}
            >
              <h2 className="text-xl font-semibold mb-4 text-gray-900">Delete Project?</h2>
              <p className="text-gray-700 mb-6">Are you sure you want to delete this project? This action cannot be undone.</p>
              <footer className="flex justify-end gap-3">
                <button
                  onClick={() => setShowDeleteConfirm(false)}
                  className="px-4 py-2 rounded-xl border border-gray-300 hover:bg-gray-50/80 transition-colors"
                >
                  Cancel
                </button>
                <button
                  onClick={() => {
                    setShowDeleteConfirm(false);
                    handleDelete();
                  }}
                  className="bg-red-600/90 backdrop-blur-sm text-white px-4 py-2 rounded-xl hover:bg-red-700/90 transition-colors"
                >
                  Delete
                </button>
              </footer>
            </motion.article>
          </div>
        )}
      </AnimatePresence>

      <GroupNameModal
        isOpen={showGroupNameModal}
        onClose={() => setShowGroupNameModal(false)}
        onSubmit={createProjectGroupChat}
        defaultName={getDefaultGroupName(project.title)}
        isLoading={isSubmitting}
      />
    </main>
  </>
  );
}<|MERGE_RESOLUTION|>--- conflicted
+++ resolved
@@ -15,16 +15,13 @@
 import FundingCard from '../components/ProjectDetailsPage/FundingCard';
 import GoalsCard from '../components/ProjectDetailsPage/GoalsCard';
 import BasicInfoCard from '../components/ProjectDetailsPage/BasicInfoCard';
-<<<<<<< HEAD
 import AssignCollaboratorsModal from '../components/ResearcherComponents/AssignCollaboratorsModal';
 import { sendResearcherInvitation, getPendingCollaboratorInvitations } from '../backend/firebase/collaborationDB';
 import { auth } from '../backend/firebase/firebaseConfig';
 import { checkPermission, isProjectOwner } from '../utils/permissions';
 import { updateCollaboratorAccessLevel, removeCollaboratorFromProject } from "../backend/firebase/collaborationDB";
 import { ChatService } from '../backend/firebase/chatDB';
-=======
 import { notify } from '../backend/firebase/notificationsUtil';
->>>>>>> e2bfd175
 
 export default function ProjectDetailsPage() {
   const { projectId } = useParams();
@@ -253,69 +250,48 @@
 
   const handleDelete = async () => {
     try {
+      setIsSubmitting(true);
       await deleteProject(projectId);
-      setModalOpen(true);
-      setStatusMessage("Project deleted successfully");
-
+      
       notify({
-        type: "Project Deleted",
-        projectId: projectId,
-        projectTitle: project.title,
-        targetUserId: auth.currentUser?.uid,   // <-- add this
-        senderUserId: auth.currentUser?.uid,   // <-- add this (optional, but explicit)
+        type: 'Project Deleted',
+        projectId,
+        projectTitle: project.title
       });
 
-      setTimeout(() => {
-        navigate("/home");
-      }, 2000);
+      navigate('/projects');
+      setModalOpen(true);
+      setError(false);
+      setStatusMessage('Project deleted successfully');
     } catch (err) {
-      setError(err.message);
-      setModalOpen(true);
-      setStatusMessage("Failed to delete project: " + err.message);
+      setError(true);
+      setModalOpen(true);
+      setStatusMessage('Failed to delete project: ' + err.message);
+    } finally {
+      setIsSubmitting(false);
     }
   };
 
   const handleUpdate = async (updatedProject) => {
     try {
       setUpdateLoading(true);
-      const { id, userId, createdAt, goalInput, ...updateData } = updatedProject;
-      
-      // Preserve existing funding and status values if not changed
-      updateData.availableFunds = updatedProject.availableFunds ?? project.availableFunds;
-      updateData.usedFunds = updatedProject.usedFunds ?? project.usedFunds;
-      updateData.status = updatedProject.status ?? project.status;
-      
-      // Recalculate duration if deadline has changed
-      if (updateData.deadline) {
-        const today = new Date();
-        const deadlineDate = new Date(updateData.deadline);
-        const durationDays = Math.ceil((deadlineDate - today) / (1000 * 60 * 60 * 24));
-        const months = Math.floor(durationDays / 30);
-        
-        updateData.duration = months > 0 
-          ? `${months} month${months > 1 ? 's' : ''}`
-          : `${durationDays} day${durationDays > 1 ? 's' : ''}`;
-      }
-      
-      await updateProject(projectId, updateData);
-      setProject({ ...project, ...updateData });
+      await updateProject(projectId, updatedProject);
+      setProject({ ...project, ...updatedProject });
       setIsEditing(false);
       setModalOpen(true);
-      setStatusMessage("Project updated successfully");
-
+      setError(false);
+      setStatusMessage('Project updated successfully');
+
+      // Notify about project update
       notify({
-        type: "Project Updated",
+        type: 'Project Updated',
         projectId,
-        projectTitle: updatedProject.title,
-        goalText: goalInput,
-        targetUserId: auth.currentUser?.uid,   // <-- add this
-        senderUserId: auth.currentUser?.uid,   // <-- add this (optional, but explicit)
+        projectTitle: updatedProject.title || project.title
       });
-
     } catch (err) {
-      setError(err.message);
-      setModalOpen(true);
-      setStatusMessage("Failed to update project: " + err.message);
+      setError(true);
+      setModalOpen(true);
+      setStatusMessage('Failed to update project: ' + err.message);
     } finally {
       setUpdateLoading(false);
     }
@@ -360,84 +336,88 @@
 
   const handleAssignCollaborators = async (selectedResearchers) => {
     try {
-      // Send invitations to all selected researchers with their assigned roles
-      const invitationPromises = selectedResearchers.map(researcher => 
-        sendResearcherInvitation(
-          projectId, 
-          researcher.id,
-          auth.currentUser.uid,
-          researcher.role // Pass the assigned role
-        )
-      );
-
-      // Wait for all invitations to be sent
-      await Promise.all(invitationPromises);
+      setIsSubmitting(true);
+      for (const researcher of selectedResearchers) {
+        await sendResearcherInvitation(projectId, researcher.id);
+        
+        notify({
+          type: 'Collaboration Invitation',
+          projectId,
+          projectTitle: project.title,
+          researcherId: researcher.id,
+          researcherName: researcher.name
+        });
+      }
       
-      // Fetch the updated pending invitations to get complete researcher details
       const updatedInvitations = await getPendingCollaboratorInvitations(projectId);
       setPendingInvitations(updatedInvitations);
       
-      setShowCollaboratorsModal(false);
       setModalOpen(true);
       setError(false);
-      setStatusMessage(
-        <div className="flex items-center gap-2 text-green-600">
-          <svg className="h-5 w-5" fill="none" viewBox="0 0 24 24" stroke="currentColor">
-            <path strokeLinecap="round" strokeLinejoin="round" strokeWidth={2} d="M5 13l4 4L19 7" />
-          </svg>
-          <span>Successfully sent {selectedResearchers.length} collaboration invitation{selectedResearchers.length !== 1 ? 's' : ''}</span>
-        </div>
-      );
+      setStatusMessage('Invitations sent successfully');
     } catch (err) {
-      console.error("Error inviting collaborators:", err);
-      setModalOpen(true);
       setError(true);
-      setStatusMessage(
-        <div className="flex items-center gap-2 text-red-600">
-          <svg className="h-5 w-5" fill="none" viewBox="0 0 24 24" stroke="currentColor">
-            <path strokeLinecap="round" strokeLinejoin="round" strokeWidth={2} d="M6 18L18 6M6 6l12 12" />
-          </svg>
-          <span>{err.message || "Failed to send collaborator invitations"}</span>
-        </div>
-      );
+      setModalOpen(true);
+      setStatusMessage('Failed to send invitations: ' + err.message);
+    } finally {
+      setIsSubmitting(false);
     }
   };
 
   const handleAccessLevelChange = async (collaboratorId, newAccessLevel) => {
     try {
       await updateCollaboratorAccessLevel(projectId, collaboratorId, newAccessLevel);
-      setProject(prevProject => ({
-        ...prevProject,
-        collaborators: prevProject.collaborators.map(collaborator =>
-          collaborator.id === collaboratorId ? { ...collaborator, accessLevel: newAccessLevel } : collaborator
+      
+      const updatedProject = {
+        ...project,
+        collaborators: project.collaborators.map(c => 
+          c.id === collaboratorId ? { ...c, accessLevel: newAccessLevel } : c
         )
-      }));
+      };
+      setProject(updatedProject);
+      
+      notify({
+        type: 'Access Level Changed',
+        projectId,
+        projectTitle: project.title,
+        collaboratorId,
+        newAccessLevel
+      });
+
       setModalOpen(true);
       setError(false);
-      setStatusMessage("Collaborator access level updated successfully");
+      setStatusMessage('Access level updated successfully');
     } catch (err) {
-      console.error("Error updating collaborator access:", err);
-      setModalOpen(true); 
       setError(true);
-      setStatusMessage("Failed to update collaborator access level");
+      setModalOpen(true);
+      setStatusMessage('Failed to update access level: ' + err.message);
     }
   };
 
   const handleRemoveCollaborator = async (collaboratorId) => {
     try {
       await removeCollaboratorFromProject(projectId, collaboratorId);
-      setProject(prevProject => ({
-        ...prevProject,
-        collaborators: prevProject.collaborators.filter(collaborator => collaborator.id !== collaboratorId)
-      }));
+      
+      const updatedProject = {
+        ...project,
+        collaborators: project.collaborators.filter(c => c.id !== collaboratorId)
+      };
+      setProject(updatedProject);
+      
+      notify({
+        type: 'Collaborator Removed',
+        projectId,
+        projectTitle: project.title,
+        collaboratorId
+      });
+
       setModalOpen(true);
       setError(false);
-      setStatusMessage("Collaborator removed successfully");
+      setStatusMessage('Collaborator removed successfully');
     } catch (err) {
-      console.error("Error removing collaborator:", err);
-      setModalOpen(true);
       setError(true);
-      setStatusMessage("Failed to remove collaborator");
+      setModalOpen(true);
+      setStatusMessage('Failed to remove collaborator: ' + err.message);
     }
   };
 
@@ -452,41 +432,33 @@
 
   // Replace the createProjectGroupChat function
   const createProjectGroupChat = async (customName) => {
-    if (!project?.collaborators?.length || isCreatingChat || !isProjectOwner(project)) return;
-    
     try {
       setIsCreatingChat(true);
-      setIsSubmitting(true);
+      const chatService = new ChatService();
+      const chatId = await chatService.createGroupChat(
+        customName || getDefaultGroupName(project.title),
+        [auth.currentUser.uid, ...project.collaborators.map(c => c.id)],
+        projectId
+      );
+      setGroupChatId(chatId);
       
-      // Validate and trim chat name
-      const chatName = (customName || getDefaultGroupName(project.title))
-        .trim()
-        .substring(0, 30);
-
-      // Get collaborator IDs
-      const collaboratorIds = project.collaborators.map(c => c.id);
-
-      // Create the group chat with project metadata
-      const chatId = await ChatService.createGroupChat(
-        auth.currentUser.uid,
-        collaboratorIds,
-        chatName,
-        { projectId }  // Add projectId as metadata
-      );
-
-      setGroupChatId(chatId);
+      notify({
+        type: 'Group Chat Created',
+        projectId,
+        projectTitle: project.title,
+        chatId
+      });
+
       setModalOpen(true);
       setError(false);
-      setStatusMessage('Team chat created successfully!');
-      setShowGroupNameModal(false);
-    } catch (error) {
-      console.error('Error creating project chat:', error);
-      setModalOpen(true);
+      setStatusMessage('Group chat created successfully');
+    } catch (err) {
       setError(true);
-      setStatusMessage('Failed to create team chat');
+      setModalOpen(true);
+      setStatusMessage('Failed to create group chat: ' + err.message);
     } finally {
       setIsCreatingChat(false);
-      setIsSubmitting(false);
+      setShowGroupNameModal(false);
     }
   };
 
