import { useEffect, useState } from 'react';
import { FaPiggyBank, FaArrowLeft, FaSearch, FaBell, FaUserCircle, FaPlus } from 'react-icons/fa';
import { FiBell, FiUser } from 'react-icons/fi';
import { useNavigate } from 'react-router-dom';
import { fetchProjects } from '../backend/firebase/projectDB';
import { fetchFunding } from '../backend/firebase/fundingDB';
import { auth } from '../backend/firebase/firebaseConfig';

export default function FundingTrackerPage() {
  const [projects, setProjects] = useState([]);
  const [loading, setLoading] = useState(true);
  const [filteredProjects, setFilteredProjects] = useState([]);
  const [searchQuery, setSearchQuery] = useState('');
  const [fundingOpportunities, setFundingOpportunities] = useState([]);
  const [fundingLoading, setFundingLoading] = useState(true);
  const navigate = useNavigate();

  useEffect(() => {
    const fetchUserProjects = async () => {
      const user = auth.currentUser;
      if (user) {
        try {
          const fetchedProjects = await fetchProjects(user.uid);
          setProjects(fetchedProjects);
          setFilteredProjects(fetchedProjects);
        } catch (error) {
          console.error("Error fetching projects:", error);
        } finally {
          setLoading(false);
        }
      }
    };

    fetchUserProjects();
  }, []);

  useEffect(() => {
    const loadFundingData = async () => {
      try {
        const data = await fetchFunding();
        setFundingOpportunities(data);
      } catch (error) {
        console.error("Error loading funding opportunities:", error);
      } finally {
        setFundingLoading(false);
      }
    };

    loadFundingData();
  }, []);

  useEffect(() => {
    if (searchQuery.trim() === '') {
      setFilteredProjects(projects);
    } else {
      const filtered = projects.filter(project =>
        project.title.toLowerCase().includes(searchQuery.toLowerCase())
      );
      setFilteredProjects(filtered);
    }
  }, [searchQuery, projects]);

<<<<<<< HEAD
  // Calculate total funds
  const totalAvailableFunds = projects.reduce((sum, project) => sum + ((project.availableFunds || 0) - (project.usedFunds || 0)), 0);
  const totalUsedFunds = projects.reduce((sum, project) => sum + (project.usedFunds || 0), 0);
  const utilizationRate = ((totalUsedFunds / (totalAvailableFunds + totalUsedFunds)) * 100 || 0);
=======
  // Calculate total funds correctly
  const totalOriginalFunds = projects.reduce((sum, project) => {
    const available = project.availableFunds || 0;
    const used = project.usedFunds || 0;
    return sum + available + used;  // Sum of all funds (both available and used)
  }, 0);
  
  const totalUsedFunds = projects.reduce((sum, project) => 
    sum + (project.usedFunds || 0)
  , 0);
  
  const totalAvailableFunds = totalOriginalFunds - totalUsedFunds;
  const utilizationRate = totalOriginalFunds > 0 ? Math.min((totalUsedFunds / totalOriginalFunds) * 100, 100) : 0;
>>>>>>> 3f7ce44c

  if (loading) {
    return (
      <>
        <header className="bg-white shadow-sm sticky top-0 z-50 border-b border-gray-100">
          <section className="max-w-7xl mx-auto px-4 sm:px-6 lg:px-8">
            <section className="flex justify-between items-center h-16">
              <section className="flex items-center space-x-4">
<<<<<<< HEAD
                <section className="w-8 h-8 rounded-full bg-gray-200 animate-pulse" />
                <section className="h-6 w-32 bg-gray-200 rounded animate-pulse" />
=======
                <button
                  data-testid="back-button"
                  onClick={() => navigate(-1)}
                  className="flex items-center text-gray-600 hover:text-blue-600 transition-colors"
                >
                  <FaArrowLeft className="mr-2" />
                </button>
                <h1 className="text-xl font-bold bg-gradient-to-r from-blue-600 to-pink-500 bg-clip-text text-transparent">
                  Track Funding
                </h1>
              </section>
            </section>

            {/* Center - Search */}
            <section className="flex-1 max-w-xl mx-4 hidden md:block">
              <section className="relative">
                <section className="absolute inset-y-0 left-0 pl-3 flex items-center pointer-events-none">
                  <FaSearch className="text-gray-400" />
                </section>
                <input
                  className="block w-full pl-10 pr-3 py-2 border border-gray-200 rounded-lg leading-5 bg-gray-50 placeholder-gray-400 focus:outline-none focus:ring-2 focus:ring-blue-500 focus:border-transparent transition-all duration-200"
                  placeholder="Search projects..."
                  type="search"
                  value={searchQuery}
                  onChange={(e) => setSearchQuery(e.target.value)}
                  disabled={loading}
                />
>>>>>>> 3f7ce44c
              </section>
            </section>
          </section>
        </header>

        <main className="min-h-screen bg-gray-50 pt-15 px-4 md:px-8 pb-8">
          <section className="max-w-7xl mx-auto">
            {/* Skeleton Stats Overview */}
            <section className="mb-8 hidden md:grid grid-cols-1 md:grid-cols-3 gap-4">
              {[...Array(3)].map((_, i) => (
                <section key={i} className="bg-white p-5 rounded-xl shadow-sm border border-gray-100">
                  <section className="h-4 w-24 bg-gray-200 rounded animate-pulse mb-2" />
                  <section className="h-8 w-32 bg-gray-200 rounded animate-pulse" />
                </section>
              ))}
            </section>

            {/* Skeleton Main Content */}
            <section className="grid grid-cols-1 lg:grid-cols-4 gap-6">
              {/* Left Column Skeleton */}
              <section className="lg:col-span-1 space-y-6">
                <section className="bg-white p-6 rounded-xl shadow-sm border border-gray-100">
                  <section className="flex items-center mb-4">
                    <section className="w-6 h-6 rounded bg-gray-200 animate-pulse mr-2" />
                    <section className="h-6 w-32 bg-gray-200 rounded animate-pulse" />
                  </section>
                  <section className="space-y-4">
                    {[...Array(2)].map((_, i) => (
                      <section key={i} className="h-20 bg-gray-100 rounded-lg animate-pulse" />
                    ))}
                  </section>
                </section>
              </section>

              {/* Right Column Skeleton */}
              <section className="lg:col-span-3">
                <section className="bg-white p-6 rounded-xl shadow-sm border border-gray-100">
                  <section className="h-6 w-32 bg-gray-200 rounded animate-pulse mb-6" />
                  <section className="space-y-4">
                    {[...Array(3)].map((_, i) => (
                      <section key={i} className="p-5 border border-gray-100 rounded-lg">
                        <section className="flex justify-between items-start mb-3">
                          <section className="h-6 w-48 bg-gray-200 rounded animate-pulse" />
                          <section className="h-6 w-24 bg-gray-200 rounded-full animate-pulse" />
                        </section>
                        <section className="mt-4 h-12 bg-gray-200 rounded animate-pulse" />
                      </section>
                    ))}
                  </section>
                </section>
              </section>
            </section>
          </section>
        </main>
      </>
    );
  }

  return (
    <>
      {/* AppBar */}
      <header className="bg-white shadow-sm sticky top-0 z-50 border-b border-gray-100">
        <section className="max-w-7xl mx-auto px-4 sm:px-6 lg:px-8">
          <section className="flex justify-between items-center h-16">
            {/* Left side - Logo with back button */}
            <section className="flex items-center space-x-4">
              <button 
                data-testid="back-button"
                onClick={() => navigate(-1)}
                className="flex items-center text-gray-600 hover:text-blue-600 transition-colors"
              >
                <FaArrowLeft className="mr-2" />
              </button>
              <h1 className="text-xl font-bold bg-gradient-to-r from-blue-600 to-pink-500 bg-clip-text text-transparent">
                Track Funding
              </h1>
            </section>

            {/* Center - Search */}
            <section className="flex-1 max-w-xl mx-4 hidden md:block">
              <section className="relative">
                <section className="absolute inset-y-0 left-0 pl-3 flex items-center pointer-events-none">
                  <FaSearch className="text-gray-400" />
                </section>
                <input
                  className="block w-full pl-10 pr-3 py-2 border border-gray-200 rounded-lg leading-5 bg-gray-50 placeholder-gray-400 focus:outline-none focus:ring-2 focus:ring-blue-500 focus:border-transparent transition-all duration-200"
                  placeholder="Search projects..."
                  type="search"
                  value={searchQuery}
                  onChange={(e) => setSearchQuery(e.target.value)}
                  disabled={loading}
                />
              </section>
            </section>

            {/* Right side - Actions */}
            <section className="flex items-center space-x-3">
              <button className="p-2 rounded-full text-gray-500 hover:text-blue-600 hover:bg-blue-50 transition-colors duration-200">
                <FiBell className="h-6 w-6 group-hover:text-blue-600" />
              </button>
              
              <button className="p-2 rounded-full text-gray-500 hover:text-blue-600 hover:bg-blue-50 transition-colors duration-200">
                <FiUser className="h-6 w-6 group-hover:text-blue-600" /> 
              </button>
              <p className="text-md text-gray-500">My Profile</p>
            </section>
          </section>
        </section>
      </header>

      <main className="min-h-screen bg-gray-50 pt-15 px-4 md:px-8 pb-8">
        <section className="max-w-7xl mx-auto">

          {/* Stats Overview Banner - Hidden on mobile */}
          <section className="mb-8 hidden md:grid grid-cols-1 md:grid-cols-3 gap-4">
            <section className="bg-white p-5 rounded-xl shadow-sm border border-gray-100">
              <p className="text-sm text-gray-500">Total Projects</p>
              <p className="text-2xl font-bold">{filteredProjects.length}</p>
            </section>
            <section className="bg-white p-5 rounded-xl shadow-sm border border-gray-100" data-testid="total-available-funds">
              <p className="text-sm text-gray-500">Total Available Funds</p>
              <p className="text-2xl font-bold text-green-600">R {totalAvailableFunds.toLocaleString()}</p>
            </section>
            <section className="bg-white p-5 rounded-xl shadow-sm border border-gray-100">
              <p className="text-sm text-gray-500">Utilization Rate</p>
              <p className="text-2xl font-bold text-blue-600">
                {utilizationRate.toFixed(1)}%
              </p>
            </section>
          </section>

          {/* Main Content Grid */}
          <section className="grid grid-cols-1 lg:grid-cols-4 gap-6 min-h-screen">
            {/* Left Column - Funding Cards */}
            <section className="lg:col-span-1 space-y-6">
              {/* Funding Overview Card */}
              <section className="bg-white p-6 rounded-xl shadow-sm border border-gray-100">
                <section className="flex items-center mb-4">
                  <FaPiggyBank className="mr-2 text-pink-500" size={24} />
                  <h2 className="text-lg font-semibold">Funding Overview</h2>
                </section>

                <section className="space-y-4" data-testid="funding-overview">
                  <section className="bg-green-50 p-4 rounded-lg">
                    <p className="text-gray-600">Total Available Funds</p>
                    <p className="text-xl font-bold">R {totalAvailableFunds.toLocaleString()}</p>
                  </section>
                  
                  <section className="bg-red-50 p-4 rounded-lg">
                    <p className="text-gray-600">Total Used Funds</p>
                    <p className="text-xl font-bold">R {totalUsedFunds.toLocaleString()}</p>
                  </section>
                </section>
              </section>
              
              {/* Funding Opportunities Card */}
              <section className="bg-white p-6 rounded-xl shadow-sm border border-gray-100">
                <h2 className="text-lg font-semibold mb-4 flex items-center">
                  <FaPiggyBank className="text-pink-500 mr-2" size={24} />
                  Need Funding?
                </h2>

                <section className="space-y-4">
                  {fundingLoading ? (
                    // Loading state
                    [...Array(2)].map((_, i) => (
                      <section key={i} className="p-4 border border-gray-100 rounded-lg">
                        <section className="h-5 w-3/4 bg-gray-200 rounded animate-pulse mb-2" />
                        <section className="h-4 w-1/2 bg-gray-200 rounded animate-pulse" />
                        <section className="h-4 w-20 bg-gray-200 rounded animate-pulse mt-2" />
                      </section>
                    ))
                  ) : fundingOpportunities.length > 0 ? (
                    // Display actual funding opportunities
                    fundingOpportunities.map((opportunity) => (
                      <section 
                        key={opportunity.id}
                        className="p-4 border border-gray-100 rounded-lg hover:bg-blue-50 transition-colors"
                      >
                        <h3 className="font-medium">{opportunity.funding_name || 'Funding Opportunity'}</h3>
                        <p className="text-sm text-gray-500 mt-1">
                          {opportunity.expected_funds ? `Up to R${opportunity.expected_funds} available` : 'Funding available'}
                        </p>
                        
                           {opportunity.external_link && (
                          <button 
                            className="mt-2 text-sm text-blue-600 hover:underline flex items-center"
                            onClick={() => {
                              window.open(opportunity.external_link, '_blank', 'noopener,noreferrer');
                            }}
                          >
                            Apply Here
                            <svg 
                              xmlns="http://www.w3.org/2000/svg" 
                              className="h-4 w-4 ml-1" 
                              fill="none" 
                              viewBox="0 0 24 24" 
                              stroke="currentColor"
                            >
                              <path 
                                strokeLinecap="round" 
                                strokeLinejoin="round" 
                                strokeWidth={2} 
                                d="M10 6H6a2 2 0 00-2 2v10a2 2 0 002 2h10a2 2 0 002-2v-4M14 4h6m0 0v6m0-6L10 14" 
                              />
                            </svg>
                          </button>
                        )}
                      </section>
                    ))
                  ) : (
                    // No opportunities available
                    <p className="text-gray-500 text-sm">
                      No funding opportunities available at the moment.
                    </p>
                  )}
                </section>
              </section>
            </section>

            {/* Right Column - Projects List */}
            <section className="lg:col-span-3">
              <section className="bg-white p-6 rounded-xl shadow-sm border border-gray-100">
                <h2 className="text-lg font-semibold mb-4">Your Projects</h2>
                <section className="space-y-4">
                  {filteredProjects.map((project) => {
                    const availableFunds = (project.availableFunds || 0);
                    const usedFunds = (project.usedFunds || 0);
                    const totalFunds = availableFunds + usedFunds;
                    const usedPercentage = totalFunds > 0 ? (usedFunds / totalFunds * 100) : 0;
                    
                    return (
                      <section 
                        key={project.id} 
                        className="p-5 border border-gray-100 rounded-lg hover:shadow-md transition-all cursor-pointer"
                        onClick={() => navigate(`/projects/${project.id}`)}
                      >
                        <section className="flex flex-col sm:flex-row sm:items-center sm:justify-between gap-2 mb-3">
                          <h3 className="text-lg font-medium">{project.title}</h3>
                          <p className="text-xs sm:text-sm px-2.5 py-1 bg-blue-100 text-blue-800 rounded-full self-start whitespace-nowrap">
                            {project.status || 'In Progress'}
                          </p>
                        </section>
                        
                        <section className="flex justify-between items-center gap-4">
                          <section className="space-y-2">
                            <section className="flex items-center gap-2">
                              <p className="text-sm text-gray-600">Available:</p>
                              <p className="font-medium">R {availableFunds.toLocaleString()}</p>
                            </section>
                            
                            <section className="flex items-center gap-2">
                              <p className="text-sm text-gray-600">Used:</p>
                              <p className="font-medium">R {(project.usedFunds || 0).toLocaleString()}</p>
                            </section>
                          </section>

                          <section className="flex-1 max-w-xs">
                            <section className="w-full bg-gray-200 rounded-full h-2">
                              <section 
                                className="bg-blue-600 h-2 rounded-full" 
                                style={{ width: `${usedPercentage}%` }}
                              />
                            </section>
                            <p className="text-xs text-gray-500 text-right mt-1">
                              {usedPercentage.toFixed(1)}% utilized
                            </p>
                          </section>
                        </section>
                      </section>
                    );
                  })}
                </section>
              </section>
            </section>
          </section>
        </section>
      </main>
    </>
  );
}<|MERGE_RESOLUTION|>--- conflicted
+++ resolved
@@ -60,12 +60,6 @@
     }
   }, [searchQuery, projects]);
 
-<<<<<<< HEAD
-  // Calculate total funds
-  const totalAvailableFunds = projects.reduce((sum, project) => sum + ((project.availableFunds || 0) - (project.usedFunds || 0)), 0);
-  const totalUsedFunds = projects.reduce((sum, project) => sum + (project.usedFunds || 0), 0);
-  const utilizationRate = ((totalUsedFunds / (totalAvailableFunds + totalUsedFunds)) * 100 || 0);
-=======
   // Calculate total funds correctly
   const totalOriginalFunds = projects.reduce((sum, project) => {
     const available = project.availableFunds || 0;
@@ -79,8 +73,7 @@
   
   const totalAvailableFunds = totalOriginalFunds - totalUsedFunds;
   const utilizationRate = totalOriginalFunds > 0 ? Math.min((totalUsedFunds / totalOriginalFunds) * 100, 100) : 0;
->>>>>>> 3f7ce44c
-
+  
   if (loading) {
     return (
       <>
@@ -88,10 +81,6 @@
           <section className="max-w-7xl mx-auto px-4 sm:px-6 lg:px-8">
             <section className="flex justify-between items-center h-16">
               <section className="flex items-center space-x-4">
-<<<<<<< HEAD
-                <section className="w-8 h-8 rounded-full bg-gray-200 animate-pulse" />
-                <section className="h-6 w-32 bg-gray-200 rounded animate-pulse" />
-=======
                 <button
                   data-testid="back-button"
                   onClick={() => navigate(-1)}
@@ -119,7 +108,6 @@
                   onChange={(e) => setSearchQuery(e.target.value)}
                   disabled={loading}
                 />
->>>>>>> 3f7ce44c
               </section>
             </section>
           </section>
