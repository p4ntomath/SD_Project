import React, { useEffect, useState } from 'react';
import { DocumentIcon } from "@heroicons/react/24/outline";
import MainNav from '../components/ResearcherComponents/Navigation/MainNav';
import MobileBottomNav from '../components/ResearcherComponents/Navigation/MobileBottomNav';
import { ClipLoader } from 'react-spinners';
import { auth } from '../backend/firebase/firebaseConfig';
import { createFolder, getFolders, deleteFolder, updateFolderName } from '../backend/firebase/folderDB';
import { uploadDocument, fetchDocumentsByFolder, deleteDocument } from '../backend/firebase/documentsDB';
import { formatFirebaseDate } from '../utils/dateUtils';
import { fetchProjects } from '../backend/firebase/projectDB';
import { AnimatePresence, motion } from 'framer-motion';
import StatusModal from '../components/StatusModal';
import {
    handleCreateFolder,
    handleFileUpload,
    handleDeleteFolder,
    confirmDeleteFolder,
    handleDeleteFile,
    handleDownload,
    handleRenameFolder
} from '../utils/documentUtils';

function formatFileSize(bytes) {
    if (bytes === 0) return '0 B';
    const k = 1024;
    const sizes = ['B', 'KB', 'MB', 'GB'];
    const i = Math.floor(Math.log(bytes) / Math.log(k));
    return `${(bytes / Math.pow(k, i)).toFixed(2)} ${sizes[i]}`;
}

export default function DocumentsPage() {
    const [folders, setFolders] = useState([]);
    const [loading, setLoading] = useState(true);
    const [showFolderModal, setShowFolderModal] = useState(false);
    const [showUploadModal, setShowUploadModal] = useState(false);
    const [showDeleteFolderModal, setShowDeleteFolderModal] = useState(false);
    const [folderToDelete, setFolderToDelete] = useState(null);
    const [newFolderName, setNewFolderName] = useState('');
    const [selectedFolder, setSelectedFolder] = useState(null);
    const [selectedFile, setSelectedFile] = useState(null);
    const [customName, setCustomName] = useState('');
    const [customDescription, setCustomDescription] = useState('');
    const [error, setError] = useState(null);
    const [mobileMenuOpen, setMobileMenuOpen] = useState(false);
    const [uploadLoading, setUploadLoading] = useState(false);
    const [sortOption, setSortOption] = useState('date');
    const [projects, setProjects] = useState([]);
    const [selectedProjectId, setSelectedProjectId] = useState('');
    const [modalOpen, setModalOpen] = useState(false);
    const [statusMessage, setStatusMessage] = useState("");
    const [isRenamingFolder, setIsRenamingFolder] = useState(null);
    const [showDeleteFileModal, setShowDeleteFileModal] = useState(false);
    const [fileToDelete, setFileToDelete] = useState(null);
    const [deletingFile, setDeletingFile] = useState(null);

    useEffect(() => {
        loadFolders();
    }, []);

    const loadFolders = async () => {
        try {
            setLoading(true);
            const user = auth.currentUser;
            if (!user) {
                setError("Please sign in to view documents");
                return;
            }

            // First get all user's projects
            const projects = await fetchProjects(user.uid);
            setProjects(projects);
            
            
            // Then fetch documents for each project
            const allFolders = [];
            for (const project of projects) {
                try {
                    const projectFolders = await fetchDocumentsByFolder(project.id);
                    if (projectFolders && projectFolders.length > 0) {
                        // Add project name and ID to each folder
                        const foldersWithProject = projectFolders.map(folder => ({
                            ...folder,
                            projectId: project.id, // Ensure projectId is set
                            projectName: project.title
                        }));
                        allFolders.push(...foldersWithProject);
                    }
                } catch (err) {
                    console.error(`Error loading folders for project ${project.id}:`, err);
                }
            }

            // Sort folders by date
            const sortedFolders = allFolders.sort((a, b) => {
                const dateA = a.createdAt?.seconds || 0;
                const dateB = b.createdAt?.seconds || 0;
                return dateB - dateA;
            });

            setFolders(sortedFolders);
        } catch (err) {
            setError(err.message);
            console.error("Error loading folders:", err);
        } finally {
            setLoading(false);
        }
    };

    const handleCreateFolderWrapper = () => {
        handleCreateFolder({
            newFolderName,
            projectId: selectedProjectId,
            setUploadLoading,
            setFolders,
            folders,
            setModalOpen,
            setError,
            setStatusMessage,
            setNewFolderName,
            setShowFolderModal,
            additionalCleanup: () => setSelectedProjectId('')
        });
    };

    const handleFileUploadWrapper = () => {
        handleFileUpload({
            selectedFile,
            selectedFolder,
            customName,
            customDescription,
            setError,
            setShowUploadModal,
            setUploadLoading,
            setFolders,
            folders,
            setSelectedFile,
            setCustomName,
            setCustomDescription,
            setModalOpen,
            setStatusMessage
        });
    };

    const handleDeleteFolderWrapper = (folder) => {
        handleDeleteFolder({
            folder,
            setError,
            setModalOpen,
            setStatusMessage,
            setFolderToDelete,
            setShowDeleteFolderModal
        });
    };

    const confirmDeleteFolderWrapper = () => {
        confirmDeleteFolder({
            folderToDelete,
            setUploadLoading,
            setFolders,
            folders,
            setShowDeleteFolderModal,
            setFolderToDelete,
            setModalOpen,
            setError,
            setStatusMessage
        });
    };

    const handleDeleteFileWrapper = (folderId, fileId, folder, file) => {
        setFileToDelete({ folderId, fileId, folderName: folder.name, fileName: file.name });
        setShowDeleteFileModal(true);
    };

    const confirmDeleteFileWrapper = () => {
        if (!fileToDelete) return;
        
        handleDeleteFile({
            folderId: fileToDelete.folderId,
            fileId: fileToDelete.fileId,
            folders,
            setUploadLoading,
            setFolders,
            setModalOpen,
            setError,
            setStatusMessage,
            setDeletingFile,
            onSuccess: () => {
                setShowDeleteFileModal(false);
                setFileToDelete(null);
            }
        });
    };

    const handleDownloadWrapper = (downloadURL) => {
        handleDownload({
            downloadURL,
            setError,
            setModalOpen,
            setStatusMessage
        });
    };

    const handleRenameFolderWrapper = (folder) => {
        handleRenameFolder({
            folder,
            newName: newFolderName,
            setFolders,
            folders,
            setModalOpen,
            setError,
            setStatusMessage
        });
        setIsRenamingFolder(null);
        setNewFolderName('');
    };

    const sortFolders = (folders) => {
        const sorted = [...folders];
        switch (sortOption) {
            case 'name':
                sorted.sort((a, b) => a.name.localeCompare(b.name));
                break;
            case 'date':
                sorted.sort((a, b) => {
                    const dateA = a.createdAt?.seconds || 0;
                    const dateB = b.createdAt?.seconds || 0;
                    return dateB - dateA;
                });
                break;
            default:
                // Default to date sorting
                sorted.sort((a, b) => {
                    const dateA = a.createdAt?.seconds || 0;
                    const dateB = b.createdAt?.seconds || 0;
                    return dateB - dateA;
                });
        }
        return sorted;
    };

    if (loading) {
        return (
            <main className="min-h-screen bg-gray-50">
                <MainNav mobileMenuOpen={mobileMenuOpen} setMobileMenuOpen={setMobileMenuOpen} />
                
                <section className="max-w-7xl mx-auto px-4 sm:px-6 lg:px-8 py-8">
                    <header className="mb-8">
                        <h1 className="text-3xl font-bold text-gray-900">My Documents</h1>
                        <p className="mt-2 text-sm text-gray-600">Manage and organize your research documents</p>
                    </header>

                    <section className="flex items-center justify-center min-h-[400px]">
                        <section className="flex items-center space-x-2">
                            <section className="w-3 h-3 bg-blue-600 rounded-full animate-bounce [animation-delay:-0.3s]"></section>
                            <section className="w-3 h-3 bg-blue-600 rounded-full animate-bounce [animation-delay:-0.15s]"></section>
                            <section className="w-3 h-3 bg-blue-600 rounded-full animate-bounce"></section>
                        </section>
                    </section>
                </section>

                <MobileBottomNav />
            </main>
        );
    }

    return (
<<<<<<< HEAD
        <main className="min-h-screen bg-gray-50">
            <MainNav mobileMenuOpen={mobileMenuOpen} setMobileMenuOpen={setMobileMenuOpen} />

            <section className="max-w-7xl mx-auto px-4 sm:px-6 lg:px-8 py-8">
                <header className="mb-8">
                    <h1 className="text-3xl font-bold text-gray-900">My Documents</h1>
                    <p className="mt-2 text-sm text-gray-600">Manage and organize your research documents</p>
                </header>

                <section className="mb-6 flex flex-wrap gap-4">
                    <button
                        onClick={() => setShowFolderModal(true)}
                        className="inline-flex items-center px-4 py-2 bg-blue-600 text-white rounded-lg hover:bg-blue-700 transition-colors"
                    >
                        <svg xmlns="http://www.w3.org/2000/svg" className="h-5 w-5 mr-2" fill="none" viewBox="0 0 24 24" stroke="currentColor">
                            <path strokeLinecap="round" strokeLinejoin="round" strokeWidth={2} d="M12 6v6m0 0v6m0-6h6m-6 0H6" />
                        </svg>
                        New Folder
                    </button>

                    {folders.length > 0 && (
                        <select
                            value={sortOption}
                            onChange={(e) => setSortOption(e.target.value)}
                            className="px-4 py-2 bg-white border border-gray-300 rounded-lg shadow-sm text-gray-700"
                        >
                            <option value="date">Sort by Date</option>
                            <option value="name">Sort by Name</option>
                        </select>
                    )}
                </section>

                {folders.length === 0 ? (
                    <section className="text-center py-12 px-4 rounded-lg bg-white shadow-sm border border-gray-200">
                        <section className="mx-auto w-16 h-16 bg-blue-50 rounded-full flex items-center justify-center mb-4">
                            <svg className="h-8 w-8 text-blue-600" fill="none" viewBox="0 0 24 24" stroke="currentColor">
                                <path strokeLinecap="round" strokeLinejoin="round" strokeWidth={2} d="M3 7v10a2 2 0 002 2h14a2 2 0 002-2V9a2 2 0 00-2-2h-6l-2-2H5a2 2 0 00-2 2z" />
                            </svg>
                        </section>
                        <h3 className="text-lg font-medium text-gray-900 mb-1">No documents yet</h3>
                        <p className="text-sm text-gray-500 mb-4">Get started by creating a new folder to organize your research documents</p>
                        <button
                            onClick={() => setShowFolderModal(true)}
                            className="inline-flex items-center gap-2 px-4 py-2 bg-blue-600 text-white rounded-lg hover:bg-blue-700 transition-all"
                        >
                            <svg xmlns="http://www.w3.org/2000/svg" className="h-5 w-5" fill="none" viewBox="0 0 24 24" stroke="currentColor">
                                <path strokeLinecap="round" strokeLinejoin="round" strokeWidth={2} d="M12 6v6m0 0v6m0-6h6m-6 0H6" />
                            </svg>
                            Create First Folder
                        </button>
=======
        <div className="min-h-screen bg-gray-50 flex flex-col">
            <header>
                <MainNav setMobileMenuOpen={setMobileMenuOpen} mobileMenuOpen={mobileMenuOpen} />
            </header>

            <main className="flex-1">
                <section className="max-w-7xl mx-auto px-4 sm:px-6 lg:px-8 py-8">
                    {/* Page header */}
                    <header className="mb-8">
                        <h1 className="text-3xl font-bold text-gray-900">My Documents</h1>
                        <p className="mt-2 text-sm text-gray-600">Manage and organize your research documents</p>
                    </header>

                    {/* Folder actions: create and sort */}
                    <section className="mb-6 flex flex-wrap gap-4">
                        <button
                            onClick={() => setShowFolderModal(true)}
                            className="inline-flex items-center px-4 py-2 bg-blue-600 text-white rounded-lg hover:bg-blue-700 transition-colors"
                        >
                            <svg xmlns="http://www.w3.org/2000/svg" className="h-5 w-5 mr-2" fill="none" viewBox="0 0 24 24" stroke="currentColor">
                                <path strokeLinecap="round" strokeLinejoin="round" strokeWidth={2} d="M12 6v6m0 0v6m0-6h6m-6 0H6" />
                            </svg>
                            New Folder
                        </button>

                        {/* Sort folders dropdown, only if folders exist */}
                        {folders.length > 0 && (
                            <select
                                value={sortOption}
                                onChange={(e) => setSortOption(e.target.value)}
                                className="px-4 py-2 bg-white border border-gray-300 rounded-lg shadow-sm text-gray-700"
                            >
                                <option value="date">Sort by Date</option>
                                <option value="name">Sort by Name</option>
                            </select>
                        )}
>>>>>>> b2ee2d34
                    </section>

                    {folders.length === 0 ? (
                        <section className="flex flex-col items-center justify-center min-h-[400px] text-center">
                            <figure className="mb-4">
                                <svg className="mx-auto h-12 w-12 text-gray-400" fill="none" viewBox="0 0 24 24" stroke="currentColor">
                                    <path strokeLinecap="round" strokeLinejoin="round" strokeWidth={2} d="M3 7v10a2 2 0 002 2h14a2 2 0 002-2V9a2 2 0 00-2-2h-6l-2-2H5a2 2 0 00-2 2z" />
                                </svg>
                                <figcaption>
                                    <h3 className="text-lg font-medium text-gray-900 mb-1">No documents yet</h3>
                                    <p className="text-sm text-gray-500">Upload your first document to get started</p>
                                </figcaption>
                            </figure>
                        </section>
                    ) : (
                        <section className="grid grid-cols-1 md:grid-cols-2 lg:grid-cols-3 gap-6">
                            {sortFolders(folders).map((folder) => (
                                <article key={folder.id} className="bg-white rounded-xl shadow-sm border border-gray-200 p-6 hover:shadow-md transition-shadow">
                                    <header className="flex items-start justify-between mb-4">
                                        <section className="flex items-center">
                                            <section className="p-2 bg-blue-50 rounded-lg mr-3">
                                                <svg xmlns="http://www.w3.org/2000/svg" className="h-6 w-6 text-blue-600" fill="none" viewBox="0 0 24 24" stroke="currentColor">
                                                    <path strokeLinecap="round" strokeLinejoin="round" strokeWidth={2} d="M3 7v10a2 2 0 002 2h14a2 2 0 002-2V9a2 2 0 00-2-2h-6l-2-2H5a2 2 0 00-2 2z" />
                                                </svg>
                                            </section>
                                            <section>
                                                {isRenamingFolder === folder.id ? (
                                                    <section className="flex items-center gap-2">
                                                        <input
                                                            type="text"
                                                            value={newFolderName}
                                                            onChange={(e) => setNewFolderName(e.target.value)}
                                                            className="px-2 py-1 border border-gray-300 rounded-md text-sm focus:ring-2 focus:ring-blue-500 focus:border-blue-500"
                                                            placeholder="New folder name"
                                                            autoFocus
                                                            onKeyDown={(e) => {
                                                                if (e.key === 'Enter') {
                                                                    handleRenameFolderWrapper(folder);
                                                                } else if (e.key === 'Escape') {
                                                                    setIsRenamingFolder(null);
                                                                    setNewFolderName('');
                                                                }
                                                            }}
                                                        />
                                                        <button
                                                            onClick={() => handleRenameFolderWrapper(folder)}
                                                            className="p-1 text-green-600 hover:text-green-800"
                                                            title="Save"
                                                        >
                                                            <svg className="h-5 w-5" fill="none" viewBox="0 0 24 24" stroke="currentColor">
                                                                <path strokeLinecap="round" strokeLinejoin="round" strokeWidth={2} d="M5 13l4 4L19 7" />
                                                            </svg>
                                                        </button>
                                                        <button
                                                            onClick={() => {
                                                                setIsRenamingFolder(null);
                                                                setNewFolderName('');
                                                            }}
                                                            className="p-1 text-gray-600 hover:text-gray-800"
                                                            title="Cancel"
                                                        >
                                                            <svg className="h-5 w-5" fill="none" viewBox="0 0 24 24" stroke="currentColor">
                                                                <path strokeLinecap="round" strokeLinejoin="round" strokeWidth={2} d="M6 18L18 6M6 6l12 12" />
                                                            </svg>
                                                        </button>
                                                    </section>
                                                ) : (
                                                    <h3 className="font-semibold text-gray-900 group flex items-center gap-2">
                                                        {folder.name}
                                                        <button
                                                            onClick={() => {
                                                                setIsRenamingFolder(folder.id);
                                                                setNewFolderName(folder.name);
                                                            }}
                                                            className="p-1 text-gray-500 hover:text-blue-600 transition-colors"
                                                            title="Rename folder"
                                                        >
                                                            <svg className="h-4 w-4" fill="none" viewBox="0 0 24 24" stroke="currentColor">
                                                                <path strokeLinecap="round" strokeLinejoin="round" strokeWidth={2} d="M11 5H6a2 2 0 00-2 2v11a2 2 0 002 2h11a2 2 0 003-2v-5m-1.414-9.414a2 2 0 112.828 2.828L11.828 15H9v-2.828l8.586-8.586z" />
                                                            </svg>
                                                        </button>
                                                    </h3>
                                                )}
                                                <p className="text-sm text-gray-500">{folder.files?.length || 0} files</p>
                                                <p className="text-xs text-blue-600 mt-1">Project: {folder.projectName}</p>
                                                <section className="mt-2 space-y-1">
                                                    <p className="text-xs text-gray-500">Size: {formatFileSize(folder.size || 0)}</p>
                                                    <p className="text-xs text-gray-500">Remaining: {formatFileSize(folder.remainingSpace || 100 * 1024 * 1024)}</p>
                                                    <section className="w-full h-1.5 bg-gray-100 rounded-full overflow-hidden">
                                                        <section 
                                                            className="h-full bg-blue-600 rounded-full transition-all"
                                                            style={{ 
                                                                width: `${((folder.size || 0) / (100 * 1024 * 1024)) * 100}%`,
                                                                backgroundColor: ((folder.size || 0) / (100 * 1024 * 1024)) > 0.9 ? '#ef4444' : '#2563eb'
                                                            }}
                                                        />
                                                    </section>
                                                </section>
                                            </section>
                                        </section>
                                        <button
                                            onClick={() => handleDeleteFolderWrapper(folder)}
                                            className="text-red-600 hover:text-red-800 transition-colors"
                                        >
                                            <svg xmlns="http://www.w3.org/2000/svg" className="h-5 w-5" fill="none" viewBox="0 0 24 24" stroke="currentColor">
                                                <path strokeLinecap="round" strokeLinejoin="round" strokeWidth={2} d="M19 7l-.867 12.142A2 2 0 0116.138 21H7.862a2 2 0 01-1.995-1.858L5 7m5 4v6m4-6v6m4-10V4a1 1 0 00-1-1h-4a1 1 0 00-1 1v3M4 7h16" />
                                            </svg>
                                        </button>
                                    </header>

                                    <section className="space-y-2">
                                        {folder.files?.map((file) => (
                                            <section key={file.id} className="flex items-center justify-between p-2 bg-gray-50 rounded-lg text-sm">
                                                <section className="flex items-center space-x-2 min-w-0">
                                                    <DocumentIcon className="h-5 w-5 text-gray-400 flex-shrink-0" />
                                                    <p className="truncate">{file.name}</p>
                                                </section>
                                                <section className="flex items-center space-x-2">
                                                    <button
                                                        onClick={() => handleDownloadWrapper(file.downloadURL)}
                                                        className="text-blue-600 hover:text-blue-800"
                                                    >
                                                        <svg xmlns="http://www.w3.org/2000/svg" className="h-5 w-5" fill="none" viewBox="0 0 24 24" stroke="currentColor">
                                                            <path strokeLinecap="round" strokeLinejoin="round" strokeWidth={2} d="M4 16v1a3 3 0 003 3h10a3 3 0 003-3v-1m-4-4l-4 4m0 0l-4-4m4 4V4" />
                                                        </svg>
                                                    </button>
                                                    <button
                                                        onClick={() => handleDeleteFileWrapper(folder.id, file.id, folder, file)}
                                                        className="text-red-600 hover:text-red-800"
                                                    >
                                                        <svg xmlns="http://www.w3.org/2000/svg" className="h-5 w-5" fill="none" viewBox="0 0 24 24" stroke="currentColor">
                                                            <path strokeLinecap="round" strokeLinejoin="round" strokeWidth={2} d="M19 7l-.867 12.142A2 2 0 0116.138 21H7.862a2 2 0 01-1.995-1.858L5 7m5 4v6m4-6v6m4-10V4a1 1 0 00-1-1h-4a1 1 0 00-1 1v3M4 7h16" />
                                                        </svg>
                                                    </button>
                                                </section>
<<<<<<< HEAD
                                            ) : (
                                                <h3 className="font-semibold text-gray-900 group flex items-center gap-2">
                                                    {folder.name}
                                                    <button
                                                        onClick={() => {
                                                            setIsRenamingFolder(folder.id);
                                                            setNewFolderName(folder.name);
                                                        }}
                                                        className="p-1 text-gray-500 hover:text-blue-600 transition-colors"
                                                        title="Rename folder"
                                                    >
                                                        <svg className="h-4 w-4" fill="none" viewBox="0 0 24 24" stroke="currentColor">
                                                            <path strokeLinecap="round" strokeLinejoin="round" strokeWidth={2} d="M11 5H6a2 2 0 00-2 2v11a2 2 0 002 2h11a2 2 0 003-2v-5m-1.414-9.414a2 2 0 112.828 2.828L11.828 15H9v-2.828l8.586-8.586z" />
                                                        </svg>
                                                    </button>
                                                </h3>
                                            )}
                                            <p className="text-sm text-gray-500">{folder.files?.length || 0} files</p>
                                            <p className="text-xs text-blue-600 mt-1">Project: {folder.projectName}</p>
                                            <section className="mt-2 space-y-1">
                                                <p className="text-xs text-gray-500">Size: {formatFileSize(folder.size || 0)}</p>
                                                <p className="text-xs text-gray-500">Remaining: {formatFileSize(folder.remainingSpace || 100 * 1024 * 1024)}</p>
                                                <section className="w-full h-1.5 bg-gray-100 rounded-full overflow-hidden">
                                                    <section 
                                                        className="h-full bg-blue-600 rounded-full transition-all"
                                                        style={{ 
                                                            width: `${((folder.size || 0) / (100 * 1024 * 1024)) * 100}%`,
                                                            backgroundColor: ((folder.size || 0) / (100 * 1024 * 1024)) > 0.9 ? '#ef4444' : '#2563eb'
                                                        }}
                                                    />
                                                </section>
                                            </section>
                                        </section>
                                    </section>
                                    <button
                                        onClick={() => handleDeleteFolderWrapper(folder)}
                                        className="text-red-600 hover:text-red-800 transition-colors"
                                    >
                                        <svg xmlns="http://www.w3.org/2000/svg" className="h-5 w-5" fill="none" viewBox="0 0 24 24" stroke="currentColor">
                                            <path strokeLinecap="round" strokeLinejoin="round" strokeWidth={2} d="M19 7l-.867 12.142A2 2 0 0116.138 21H7.862a2 2 0 01-1.995-1.858L5 7m5 4v6m4-6v6m4-10V4a1 1 0 00-1-1h-4a1 1 0 00-1 1v3M4 7h16" />
                                        </svg>
                                    </button>
                                </header>

                                <section className="space-y-2">
                                    {folder.files?.map((file) => (
                                        <section key={file.id} className="flex items-center justify-between p-2 bg-gray-50 rounded-lg text-sm">
                                            <section className="flex items-center space-x-2 min-w-0">
                                                <DocumentIcon className="h-5 w-5 text-gray-400 flex-shrink-0" />
                                                <span className="truncate">{file.name}</span>
                                            </section>
                                            <section className="flex items-center space-x-2">
                                                <button
                                                    onClick={() => handleDownloadWrapper(file.downloadURL)}
                                                    className="text-blue-600 hover:text-blue-800"
                                                >
                                                    <svg xmlns="http://www.w3.org/2000/svg" className="h-5 w-5" fill="none" viewBox="0 0 24 24" stroke="currentColor">
                                                        <path strokeLinecap="round" strokeLinejoin="round" strokeWidth={2} d="M4 16v1a3 3 0 003 3h10a3 3 0 003-3v-1m-4-4l-4 4m0 0l-4-4m4 4V4" />
                                                    </svg>
                                                </button>
                                                <button
                                                    onClick={() => handleDeleteFileWrapper(folder.id, file.id, folder, file)}
                                                    className="text-red-600 hover:text-red-800"
                                                >
                                                    <svg xmlns="http://www.w3.org/2000/svg" className="h-5 w-5" fill="none" viewBox="0 0 24 24" stroke="currentColor">
                                                        <path strokeLinecap="round" strokeLinejoin="round" strokeWidth={2} d="M19 7l-.867 12.142A2 2 0 0116.138 21H7.862a2 2 0 01-1.995-1.858L5 7m5 4v6m4-6v6m4-10V4a1 1 0 00-1-1h-4a1 1 0 00-1 1v3M4 7h16" />
                                                    </svg>
                                                </button>
                                            </section>
                                        </section>
                                    ))}

                                    <button
                                        onClick={() => {
                                            setSelectedFolder(folder);
                                            setShowUploadModal(true);
                                        }}
                                        className="w-full mt-4 px-4 py-2 bg-blue-50 text-blue-600 rounded-lg hover:bg-blue-100 transition-colors flex items-center justify-center"
                                    >
                                        <svg xmlns="http://www.w3.org/2000/svg" className="h-5 w-5 mr-2" fill="none" viewBox="0 0 24 24" stroke="currentColor">
                                            <path strokeLinecap="round" strokeLinejoin="round" strokeWidth={2} d="M4 16v1a3 3 0 003 3h10a3 3 0 003-3v-1m-4-8l-4-4m0 0L8 8m4-4v12" />
                                        </svg>
                                        Upload File
                                    </button>
                                </section>

                                <section className="mt-4 pt-4 border-t border-gray-100">
                                    <p className="text-xs text-gray-500">Created {formatFirebaseDate(folder.createdAt)}</p>
                                </section>
                            </article>
                        ))}
                    </section>
                )}

                {/* Create Folder Modal */}
                {showFolderModal && (
                    <section className="fixed inset-0 flex items-center justify-center p-4 z-50">
                        <section className="fixed inset-0 bg-black/30 backdrop-blur-sm" onClick={() => setShowFolderModal(false)} />
                        <section className="relative bg-white/90 backdrop-blur-md p-6 rounded-2xl shadow-2xl w-full max-w-md mx-4 border border-gray-200">
                            <h2 className="text-xl font-semibold mb-4">Create New Folder</h2>
                            <section className="space-y-4">
                                <section>
                                    <label className="block text-sm font-medium text-gray-700 mb-1">
                                        Select Project*
                                    </label>
                                    <select
                                        value={selectedProjectId}
                                        onChange={(e) => setSelectedProjectId(e.target.value)}
                                        className="w-full px-4 py-2 border border-gray-300 rounded-lg focus:ring-2 focus:ring-blue-500 focus:border-blue-500"
                                        required
                                    >
                                        <option value="">Select a project</option>
                                        {projects.map(project => (
                                            <option key={project.id} value={project.id}>
                                                {project.title}
                                            </option>
                                        ))}
                                    </select>
                                </section>
                                <section>
                                    <label className="block text-sm font-medium text-gray-700 mb-1">
                                        Folder Name*
                                    </label>
                                    <input
                                        type="text"
                                        value={newFolderName}
                                        onChange={(e) => setNewFolderName(e.target.value)}
                                        className="w-full px-4 py-2 border border-gray-300 rounded-lg focus:ring-2 focus:ring-blue-500 focus:border-blue-500"
                                        placeholder="Enter folder name"
                                    />
                                </section>
                            </section>
                            <section className="mt-6 flex justify-end space-x-3">
                                <button
                                    onClick={() => {
                                        setShowFolderModal(false);
                                        setNewFolderName('');
                                        setSelectedProjectId('');
                                        setError(null);
                                    }}
                                    className="px-4 py-2 rounded-xl border border-gray-300 hover:bg-gray-50/80 transition-colors"
                                >
                                    Cancel
                                </button>
                                <button
                                    onClick={handleCreateFolderWrapper}
                                    disabled={!newFolderName.trim() || !selectedProjectId || uploadLoading}
                                    className="px-4 py-2 bg-blue-600/90 backdrop-blur-sm text-white rounded-xl hover:bg-blue-700/90 transition-colors disabled:opacity-50"
                                >
                                    {uploadLoading ? (
                                        <ClipLoader size={20} color="#ffffff" />
                                    ) : (
                                        'Create Folder'
                                    )}
                                </button>
                            </section>
                        </section>
                    </section>
                )}

                {/* Upload File Modal */}
                {showUploadModal && (
                    <section className="fixed inset-0 flex items-center justify-center p-4 z-50">
                        <section className="fixed inset-0 bg-black/30 backdrop-blur-sm" onClick={() => setShowUploadModal(false)} />
                        <section className="relative bg-white/90 backdrop-blur-md p-6 rounded-2xl shadow-2xl w-full max-w-md mx-4 border border-gray-200">
                            <h2 className="text-xl font-semibold mb-4">Upload File to {selectedFolder?.name}</h2>
                            
                            <section className="space-y-4">
                                <section>
                                    <label className="block text-sm font-medium text-gray-700 mb-1">
                                        Choose File
                                    </label>
                                    <input
                                        type="file"
                                        onChange={(e) => {
                                            const file = e.target.files?.[0];
                                            if (file) {
                                                setSelectedFile(file);
                                                setCustomName(file.name.split('.')[0]);
                                            }
                                        }}
                                        className="w-full px-4 py-2 border border-gray-300 rounded-lg focus:ring-2 focus:ring-blue-500 focus:border-blue-500"
                                    />
                                </section>
=======
                                            </section>
                                        ))}
>>>>>>> b2ee2d34

                                        <button
                                            onClick={() => {
                                                setSelectedFolder(folder);
                                                setShowUploadModal(true);
                                            }}
                                            className="w-full mt-4 px-4 py-2 bg-blue-50 text-blue-600 rounded-lg hover:bg-blue-100 transition-colors flex items-center justify-center"
                                        >
                                            <svg xmlns="http://www.w3.org/2000/svg" className="h-5 w-5 mr-2" fill="none" viewBox="0 0 24 24" stroke="currentColor">
                                                <path strokeLinecap="round" strokeLinejoin="round" strokeWidth={2} d="M4 16v1a3 3 0 003 3h10a3 3 0 003-3v-1m-4-8l-4-4m0 0L8 8m4-4v12" />
                                            </svg>
                                            Upload File
                                        </button>
                                    </section>

                                    <section className="mt-4 pt-4 border-t border-gray-100">
                                        <p className="text-xs text-gray-500">Created {formatFirebaseDate(folder.createdAt)}</p>
                                    </section>
                                </article>
                            ))}
                        </section>
                    )}

<<<<<<< HEAD
                            <section className="mt-6 flex justify-end space-x-3">
                                <button
                                    onClick={() => {
                                        setShowUploadModal(false);
                                        setSelectedFile(null);
                                        setCustomName('');
                                        setCustomDescription('');
                                    }}
                                    className="px-4 py-2 rounded-xl border border-gray-300 hover:bg-gray-50/80 transition-colors"
                                >
                                    Cancel
                                </button>
                                <button
                                    onClick={handleFileUploadWrapper}
                                    disabled={!selectedFile || !customName.trim() || uploadLoading}
                                    className="px-4 py-2 bg-blue-600/90 backdrop-blur-sm text-white rounded-xl hover:bg-blue-700/90 transition-colors disabled:opacity-50"
                                >
                                    {uploadLoading ? (
                                        <ClipLoader size={20} color="#ffffff" />
                                    ) : (
                                        'Upload'
                                    )}
                                </button>
                            </section>
                        </section>
                    </section>
                )}

                {/* Delete Folder Confirmation Modal */}
                <AnimatePresence>
                    {showDeleteFolderModal && (
                        <section className="fixed inset-0 z-50 overflow-y-auto flex items-center justify-center">
                            <section className="fixed inset-0 bg-black/30 backdrop-blur-sm" onClick={() => setShowDeleteFolderModal(false)} />
                            <motion.article
                                className="relative bg-white/80 backdrop-blur-md p-6 rounded-2xl shadow-2xl w-full max-w-md mx-4 border border-gray-200"
                                initial={{ scale: 0.8, opacity: 0 }}
                                animate={{ scale: 1, opacity: 1 }}
                                exit={{ scale: 0.8, opacity: 0 }}
                                transition={{ type: 'spring', stiffness: 300, damping: 20 }}
                            >
                                <h2 className="text-xl font-semibold mb-4 text-gray-900">Delete Folder?</h2>
                                <p className="text-gray-700 mb-6">
                                    Are you sure you want to delete the folder "{folderToDelete?.name}" and all its contents? This action cannot be undone.
                                </p>
                                <footer className="flex justify-end gap-3">
=======
                    {/* Create Folder Modal */}
                    {showFolderModal && (
                        <dialog className="fixed inset-0 flex items-center justify-center p-4 z-50" open>
                            <div className="fixed inset-0 bg-black/30 backdrop-blur-sm" onClick={() => setShowFolderModal(false)} />
                            <article className="relative bg-white/90 backdrop-blur-md p-6 rounded-2xl shadow-2xl w-full max-w-md mx-4 border border-gray-200">
                                <header>
                                    <h2 className="text-xl font-semibold mb-4">Create New Folder</h2>
                                </header>
                                <section className="space-y-4">
                                    <section>
                                        <label className="block text-sm font-medium text-gray-700 mb-1">
                                            Select Project*
                                        </label>
                                        <select
                                            value={selectedProjectId}
                                            onChange={(e) => setSelectedProjectId(e.target.value)}
                                            className="w-full px-4 py-2 border border-gray-300 rounded-lg focus:ring-2 focus:ring-blue-500 focus:border-blue-500"
                                            required
                                        >
                                            <option value="">Select a project</option>
                                            {projects.map(project => (
                                                <option key={project.id} value={project.id}>
                                                    {project.title}
                                                </option>
                                            ))}
                                        </select>
                                    </section>
                                    <section>
                                        <label className="block text-sm font-medium text-gray-700 mb-1">
                                            Folder Name*
                                        </label>
                                        <input
                                            type="text"
                                            value={newFolderName}
                                            onChange={(e) => setNewFolderName(e.target.value)}
                                            className="w-full px-4 py-2 border border-gray-300 rounded-lg focus:ring-2 focus:ring-blue-500 focus:border-blue-500"
                                            placeholder="Enter folder name"
                                        />
                                    </section>
                                </section>
                                <footer className="mt-6 flex justify-end gap-3">
>>>>>>> b2ee2d34
                                    <button
                                        onClick={() => {
                                            setShowFolderModal(false);
                                            setNewFolderName('');
                                            setSelectedProjectId('');
                                            setError(null);
                                        }}
                                        className="px-4 py-2 rounded-xl border border-gray-300 hover:bg-gray-50/80 transition-colors"
                                    >
                                        Cancel
                                    </button>
                                    <button
                                        onClick={handleCreateFolderWrapper}
                                        disabled={!newFolderName.trim() || !selectedProjectId || uploadLoading}
                                        className="px-4 py-2 bg-blue-600/90 backdrop-blur-sm text-white rounded-xl hover:bg-blue-700/90 transition-colors disabled:opacity-50"
                                    >
                                        {uploadLoading ? (
                                            <ClipLoader size={20} color="#ffffff" />
                                        ) : (
                                            'Create Folder'
                                        )}
                                    </button>
                                </footer>
                            </article>
                        </dialog>
                    )}

                    {/* Upload File Modal */}
                    {showUploadModal && (
                        <dialog className="fixed inset-0 flex items-center justify-center p-4 z-50" open>
                            <div className="fixed inset-0 bg-black/30 backdrop-blur-sm" onClick={() => setShowUploadModal(false)} />
                            <article className="relative bg-white/90 backdrop-blur-md p-6 rounded-2xl shadow-2xl w-full max-w-md mx-4 border border-gray-200">
                                <header className="mb-4">
                                    <h2 className="text-xl font-semibold">Upload Document</h2>
                                </header>
                                
                                <section className="space-y-4">
                                    <section>
                                        <label className="block text-sm font-medium text-gray-700 mb-1">
                                            Choose File
                                        </label>
                                        <input
                                            type="file"
                                            onChange={(e) => {
                                                const file = e.target.files?.[0];
                                                if (file) {
                                                    setSelectedFile(file);
                                                    setCustomName(file.name.split('.')[0]);
                                                }
                                            }}
                                            className="w-full px-4 py-2 border border-gray-300 rounded-lg focus:ring-2 focus:ring-blue-500 focus:border-blue-500"
                                        />
                                    </section>

                                    <section>
                                        <label className="block text-sm font-medium text-gray-700 mb-1">
                                            Display Name
                                        </label>
                                        <input
                                            type="text"
                                            value={customName}
                                            onChange={(e) => setCustomName(e.target.value)}
                                            className="w-full px-4 py-2 border border-gray-300 rounded-lg focus:ring-2 focus:ring-blue-500 focus:border-blue-500"
                                            placeholder="Enter display name"
                                        />
                                    </section>

                                    <section>
                                        <label className="block text-sm font-medium text-gray-700 mb-1">
                                            Description (optional)
                                        </label>
                                        <textarea
                                            value={customDescription}
                                            onChange={(e) => setCustomDescription(e.target.value)}
                                            className="w-full px-4 py-2 border border-gray-300 rounded-lg focus:ring-2 focus:ring-blue-500 focus:border-blue-500"
                                            rows={3}
                                            placeholder="Enter file description"
                                        />
                                    </section>
                                </section>

                                <footer className="mt-6 flex justify-end gap-3">
                                    <button
                                        onClick={() => {
                                            setShowUploadModal(false);
                                            setSelectedFile(null);
                                            setCustomName('');
                                            setCustomDescription('');
                                        }}
                                        className="px-4 py-2 rounded-xl border border-gray-300 hover:bg-gray-50/80 transition-colors"
                                    >
                                        Cancel
                                    </button>
                                    <button
                                        onClick={handleFileUploadWrapper}
                                        disabled={!selectedFile || !customName.trim() || uploadLoading}
                                        className="px-4 py-2 bg-blue-600/90 backdrop-blur-sm text-white rounded-xl hover:bg-blue-700/90 transition-colors disabled:opacity-50"
                                    >
                                        {uploadLoading ? (
                                            <ClipLoader size={20} color="#ffffff" />
                                        ) : (
                                            'Upload'
                                        )}
                                    </button>
                                </footer>
                            </article>
                        </dialog>
                    )}

                    {/* Delete Folder Confirmation Modal */}
                    <AnimatePresence>
                        {showDeleteFolderModal && (
                            <section className="fixed inset-0 z-50 overflow-y-auto flex items-center justify-center">
                                <section className="fixed inset-0 bg-black/30 backdrop-blur-sm" onClick={() => setShowDeleteFolderModal(false)} />
                                <motion.article
                                    className="relative bg-white/80 backdrop-blur-md p-6 rounded-2xl shadow-2xl w-full max-w-md mx-4 border border-gray-200"
                                    initial={{ scale: 0.8, opacity: 0 }}
                                    animate={{ scale: 1, opacity: 1 }}
                                    exit={{ scale: 0.8, opacity: 0 }}
                                    transition={{ type: 'spring', stiffness: 300, damping: 20 }}
                                >
                                    <h2 className="text-xl font-semibold mb-4 text-gray-900">Delete Folder?</h2>
                                    <p className="text-gray-700 mb-6">
                                        Are you sure you want to delete the folder "{folderToDelete?.name}" and all its contents? This action cannot be undone.
                                    </p>
                                    <footer className="flex justify-end gap-3">
                                        <button
                                            onClick={() => {
                                                setShowDeleteFolderModal(false);
                                                setFolderToDelete(null);
                                            }}
                                            className="px-4 py-2 rounded-xl border border-gray-300 hover:bg-gray-50/80 transition-colors"
                                            disabled={uploadLoading}
                                        >
                                            Cancel
                                        </button>
                                        <button
                                            onClick={confirmDeleteFolderWrapper}
                                            disabled={uploadLoading}
                                            className="bg-red-600/90 backdrop-blur-sm text-white px-4 py-2 rounded-xl hover:bg-red-700/90 transition-colors flex items-center gap-2"
                                        >
                                            {uploadLoading ? (
                                                <>
                                                    <ClipLoader size={16} color="#FFFFFF" />
                                                    <span>Deleting...</span>
                                                </>
                                            ) : (
                                                'Delete Folder'
                                            )}
                                        </button>
                                    </footer>
                                </motion.article>
                            </section>
                        )}
                    </AnimatePresence>

                    {/* Delete File Confirmation Modal */}
                    <AnimatePresence>
                        {showDeleteFileModal && fileToDelete && (
                            <section className="fixed inset-0 z-50 overflow-y-auto flex items-center justify-center">
                                <section className="fixed inset-0 bg-black/30 backdrop-blur-sm" onClick={() => setShowDeleteFileModal(false)} />
                                <motion.article
                                    className="relative bg-white/80 backdrop-blur-md p-6 rounded-2xl shadow-2xl w-full max-w-md mx-4 border border-gray-200"
                                    initial={{ scale: 0.8, opacity: 0 }}
                                    animate={{ scale: 1, opacity: 1 }}
                                    exit={{ scale: 0.8, opacity: 0 }}
                                    transition={{ type: 'spring', stiffness: 300, damping: 20 }}
                                >
                                    <h2 className="text-xl font-semibold mb-4 text-gray-900">Delete File?</h2>
                                    <p className="text-gray-700 mb-6">
                                        Are you sure you want to delete "{fileToDelete.fileName}" from folder "{fileToDelete.folderName}"? This action cannot be undone.
                                    </p>
                                    <footer className="flex justify-end gap-3">
                                        <button
                                            onClick={() => {
                                                setShowDeleteFileModal(false);
                                                setFileToDelete(null);
                                            }}
                                            className="px-4 py-2 rounded-xl border border-gray-300 hover:bg-gray-50/80 transition-colors"
                                            disabled={uploadLoading}
                                        >
                                            Cancel
                                        </button>
                                        <button
                                            onClick={confirmDeleteFileWrapper}
                                            disabled={uploadLoading}
                                            className="bg-red-600/90 backdrop-blur-sm text-white px-4 py-2 rounded-xl hover:bg-red-700/90 transition-colors flex items-center gap-2"
                                        >
                                            {uploadLoading ? (
                                                <>
                                                    <ClipLoader size={16} color="#FFFFFF" />
                                                    <span>Deleting...</span>
                                                </>
                                            ) : (
                                                'Delete File'
                                            )}
                                        </button>
                                    </footer>
                                </motion.article>
                            </section>
                        )}
                    </AnimatePresence>

                    {/* Status Modal */}
                    <StatusModal
                        isOpen={modalOpen}
                        onClose={() => setModalOpen(false)}
                        success={!error}
                        message={statusMessage}
                    />

                </section>
            </main>

<<<<<<< HEAD
            <MobileBottomNav />
        </main>
=======
            <footer>
                <MobileBottomNav />
            </footer>
        </div>
>>>>>>> b2ee2d34
    );
}<|MERGE_RESOLUTION|>--- conflicted
+++ resolved
@@ -264,7 +264,6 @@
     }
 
     return (
-<<<<<<< HEAD
         <main className="min-h-screen bg-gray-50">
             <MainNav mobileMenuOpen={mobileMenuOpen} setMobileMenuOpen={setMobileMenuOpen} />
 
@@ -315,44 +314,6 @@
                             </svg>
                             Create First Folder
                         </button>
-=======
-        <div className="min-h-screen bg-gray-50 flex flex-col">
-            <header>
-                <MainNav setMobileMenuOpen={setMobileMenuOpen} mobileMenuOpen={mobileMenuOpen} />
-            </header>
-
-            <main className="flex-1">
-                <section className="max-w-7xl mx-auto px-4 sm:px-6 lg:px-8 py-8">
-                    {/* Page header */}
-                    <header className="mb-8">
-                        <h1 className="text-3xl font-bold text-gray-900">My Documents</h1>
-                        <p className="mt-2 text-sm text-gray-600">Manage and organize your research documents</p>
-                    </header>
-
-                    {/* Folder actions: create and sort */}
-                    <section className="mb-6 flex flex-wrap gap-4">
-                        <button
-                            onClick={() => setShowFolderModal(true)}
-                            className="inline-flex items-center px-4 py-2 bg-blue-600 text-white rounded-lg hover:bg-blue-700 transition-colors"
-                        >
-                            <svg xmlns="http://www.w3.org/2000/svg" className="h-5 w-5 mr-2" fill="none" viewBox="0 0 24 24" stroke="currentColor">
-                                <path strokeLinecap="round" strokeLinejoin="round" strokeWidth={2} d="M12 6v6m0 0v6m0-6h6m-6 0H6" />
-                            </svg>
-                            New Folder
-                        </button>
-
-                        {/* Sort folders dropdown, only if folders exist */}
-                        {folders.length > 0 && (
-                            <select
-                                value={sortOption}
-                                onChange={(e) => setSortOption(e.target.value)}
-                                className="px-4 py-2 bg-white border border-gray-300 rounded-lg shadow-sm text-gray-700"
-                            >
-                                <option value="date">Sort by Date</option>
-                                <option value="name">Sort by Name</option>
-                            </select>
-                        )}
->>>>>>> b2ee2d34
                     </section>
 
                     {folders.length === 0 ? (
@@ -488,7 +449,6 @@
                                                         </svg>
                                                     </button>
                                                 </section>
-<<<<<<< HEAD
                                             ) : (
                                                 <h3 className="font-semibold text-gray-900 group flex items-center gap-2">
                                                     {folder.name}
@@ -673,10 +633,6 @@
                                         className="w-full px-4 py-2 border border-gray-300 rounded-lg focus:ring-2 focus:ring-blue-500 focus:border-blue-500"
                                     />
                                 </section>
-=======
-                                            </section>
-                                        ))}
->>>>>>> b2ee2d34
 
                                         <button
                                             onClick={() => {
@@ -699,8 +655,6 @@
                             ))}
                         </section>
                     )}
-
-<<<<<<< HEAD
                             <section className="mt-6 flex justify-end space-x-3">
                                 <button
                                     onClick={() => {
@@ -746,49 +700,6 @@
                                     Are you sure you want to delete the folder "{folderToDelete?.name}" and all its contents? This action cannot be undone.
                                 </p>
                                 <footer className="flex justify-end gap-3">
-=======
-                    {/* Create Folder Modal */}
-                    {showFolderModal && (
-                        <dialog className="fixed inset-0 flex items-center justify-center p-4 z-50" open>
-                            <div className="fixed inset-0 bg-black/30 backdrop-blur-sm" onClick={() => setShowFolderModal(false)} />
-                            <article className="relative bg-white/90 backdrop-blur-md p-6 rounded-2xl shadow-2xl w-full max-w-md mx-4 border border-gray-200">
-                                <header>
-                                    <h2 className="text-xl font-semibold mb-4">Create New Folder</h2>
-                                </header>
-                                <section className="space-y-4">
-                                    <section>
-                                        <label className="block text-sm font-medium text-gray-700 mb-1">
-                                            Select Project*
-                                        </label>
-                                        <select
-                                            value={selectedProjectId}
-                                            onChange={(e) => setSelectedProjectId(e.target.value)}
-                                            className="w-full px-4 py-2 border border-gray-300 rounded-lg focus:ring-2 focus:ring-blue-500 focus:border-blue-500"
-                                            required
-                                        >
-                                            <option value="">Select a project</option>
-                                            {projects.map(project => (
-                                                <option key={project.id} value={project.id}>
-                                                    {project.title}
-                                                </option>
-                                            ))}
-                                        </select>
-                                    </section>
-                                    <section>
-                                        <label className="block text-sm font-medium text-gray-700 mb-1">
-                                            Folder Name*
-                                        </label>
-                                        <input
-                                            type="text"
-                                            value={newFolderName}
-                                            onChange={(e) => setNewFolderName(e.target.value)}
-                                            className="w-full px-4 py-2 border border-gray-300 rounded-lg focus:ring-2 focus:ring-blue-500 focus:border-blue-500"
-                                            placeholder="Enter folder name"
-                                        />
-                                    </section>
-                                </section>
-                                <footer className="mt-6 flex justify-end gap-3">
->>>>>>> b2ee2d34
                                     <button
                                         onClick={() => {
                                             setShowFolderModal(false);
@@ -1002,15 +913,7 @@
 
                 </section>
             </main>
-
-<<<<<<< HEAD
             <MobileBottomNav />
         </main>
-=======
-            <footer>
-                <MobileBottomNav />
-            </footer>
-        </div>
->>>>>>> b2ee2d34
     );
 }