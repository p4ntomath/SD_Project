--- conflicted
+++ resolved
@@ -312,20 +312,8 @@
                         </section>
                         <h3 className="text-lg font-medium text-gray-900 mb-1">No documents yet</h3>
                         <p className="text-sm text-gray-500 mb-4">Get started by creating a new folder to organize your research documents</p>
-<<<<<<< HEAD
-                        <button
-                            onClick={() => setShowFolderModal(true)}
-                            className="inline-flex items-center gap-2 px-4 py-2 bg-blue-600 text-white rounded-lg hover:bg-blue-700 transition-all"
-                        >
-                            <svg xmlns="http://www.w3.org/2000/svg" className="h-5 w-5" fill="none" viewBox="0 0 24 24" stroke="currentColor">
-                                <path strokeLinecap="round" strokeLinejoin="round" strokeWidth={2} d="M12 6v6m0 0v6m0-6h6m-6 0H6" />
-                            </svg>
-                            Create First Folder
-                        </button>
-                    </section>
-=======
+
                     </div>
->>>>>>> 1ccf5c27
                 ) : (
                     <section className="grid grid-cols-1 md:grid-cols-2 lg:grid-cols-3 gap-6">
                         {sortFolders(folders).map((folder) => (
