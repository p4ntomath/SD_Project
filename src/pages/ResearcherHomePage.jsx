import { useEffect, useState } from 'react';
import CreateProjectForm from '../components/CreateProjectForm';
import SideBar from '../components/SideBar';
import SidebarToggle from '../components/SidebarToggle';
import { logOut } from "../backend/firebase/authFirebase";
import { createProject ,fetchProjects,deleteProject} from "../backend/firebase/projectDB";
import { auth } from "../backend/firebase/firebaseConfig";

export default function ResearcherHomePage() {
  const [projects, setProjects] = useState([]);
  const [showForm, setShowForm] = useState(false);
  const [sidebarOpen, setSidebarOpen] = useState(true); // Start closed by default

  const fetchAllProjects = async (user) => {
    try {
      if (!user) {
        console.error("User not authenticated");
      }
      const fetchedProjects = await fetchProjects(user.uid);
      setProjects(fetchedProjects);
    } catch (error) {
      console.error("Error fetching projects:", error);
    }
  };

  // Fetch projects when the component mounts
  useEffect(() => {
    const user = auth.currentUser;
    if (user) {
      fetchAllProjects(user);
    } else {
      console.error("User not authenticated");
    }
  }, [projects.length]); // Re-fetch projects when the length changes

  // Function to handle project creation
  const handleCreateProject = (newProject) => {
    try{
      createProject(newProject.title, newProject.description, newProject.researchField, newProject.goals, newProject.contact, newProject.startDate, newProject.endDate)
      setProjects([...projects, newProject]);
      setShowForm(false);
    }
    catch(err){
      console.error("Error creating project:", err);
    }
  };

  const formatDate = (dateString) => {
    if (!dateString) return 'Not specified';
    const options = { year: 'numeric', month: 'short', day: 'numeric' };
    return new Date(dateString).toLocaleDateString(undefined, options);
  };
  const formatFirebaseDate = (timestamp) => {
    if (!timestamp || typeof timestamp !== "object") return "";
  
    const date = new Date(timestamp.seconds * 1000); // Convert seconds to ms
    return date.toLocaleDateString("en-US", {
      year: "numeric",
      month: "long",
      day: "numeric",
    });
  };
  

  const toggleSidebar = () => {
    setSidebarOpen(!sidebarOpen);
  };

  return (
    <div className="min-h-screen bg-gray-50 flex">
      <SideBar isOpen={sidebarOpen} toggleSidebar={toggleSidebar} />
      <SidebarToggle isOpen={sidebarOpen} toggleSidebar={toggleSidebar} />

      {/* Main content */}
      <div className={`flex-1 transition-all duration-300 ${sidebarOpen ? 'ml-64' : 'ml-0'} p-4 md:p-8`}>

        <div className="max-w-6xl mx-auto">
          
          <div className="flex justify-between items-center mb-8">
            <h1 className="text-2xl md:text-3xl font-bold text-gray-800">My Research Projects</h1>

            <div className="flex space-x-4">
              <button
                onClick={() => setShowForm(true)}
                className="bg-blue-600 hover:bg-blue-700 text-white font-medium py-2 px-4 md:px-6 rounded-lg text-sm md:text-base transition-colors"
                disabled={showForm}>
                Create New Project
              </button>
              
              <button 
                onClick={() => {
                  logOut();
                  window.location.href = "/login";
                }}
                className="bg-gray-200 hover:bg-gray-300 text-gray-800 font-medium py-2 px-4 rounded-lg text-sm md:text-base transition-colors" >
                Log Out
              </button>
            </div>
          </div>
<<<<<<< HEAD
          
          {!showForm ? (
            <>
              {projects.length > 0 ? (
                  //show this if theres projects available

                <div className="grid grid-cols-1 gap-6">
                  {projects.map((project, index) => (
                    <div key={index} className="bg-white p-6 rounded-lg shadow-md border border-gray-100 hover:shadow-lg transition-shadow">
                      {/* Project content remains the same */}
                      <div className="flex justify-between items-start">
                        <div>
                          <h2 className="text-xl font-semibold text-gray-800">{project.title}</h2>
                          <span className="inline-block mt-1 px-2 py-1 text-xs font-medium bg-blue-100 text-blue-800 rounded-full">
                            {project.researchField}
                          </span>
                        </div>
                        <div className="text-sm text-gray-500">
                          Created: {formatDate(project.createdAt)}
                        </div>
=======
        </div>
        
        {!showForm ? (
          <>
            {projects.length > 0 ? (
              <div className="grid grid-cols-1 gap-6">
                {projects.map((project, index) => (
                  <div key={index} className="bg-white p-6 rounded-lg shadow-md border border-gray-100 hover:shadow-lg transition-shadow">
                    <div className="flex justify-between items-start">
                      <div>
                        <h2 className="text-xl font-semibold text-gray-800">{project.title}</h2>
                        <span className="inline-block mt-1 px-2 py-1 text-xs font-medium bg-blue-100 text-blue-800 rounded-full">
                          {project.researchField}
                        </span>
                      </div>
                      <div className="text-sm text-gray-500">
                        Created: {formatFirebaseDate(project.createdAt)}
                      </div>
                    </div>
                    
                    <p className="mt-3 text-gray-600">{project.description}</p>
                    
                    <div className="mt-4 grid grid-cols-1 md:grid-cols-2 gap-4 text-sm">
                      <div>
                        <h3 className="font-medium text-gray-700 mb-1">Project Timeline</h3>
                        <p>
                          <span className="text-gray-600">Start:</span> {formatDate(project.startDate)}<br />
                          <span className="text-gray-600">End:</span> {formatDate(project.endDate)}
                        </p>
>>>>>>> 3b607ca7
                      </div>
                      
                      <p className="mt-3 text-gray-600">{project.description}</p>
                      
                      <div className="mt-4 grid grid-cols-1 md:grid-cols-2 gap-4 text-sm">
                        <div>
                          <h3 className="font-medium text-gray-700 mb-1">Project Timeline</h3>
                          <p>
                            <span className="text-gray-600">Start:</span> {formatDate(project.startDate)}<br />
                            <span className="text-gray-600">End:</span> {formatDate(project.endDate)}
                          </p>
                        </div>
                        
                        <div>
                          <h3 className="font-medium text-gray-700 mb-1">Contact</h3>
                          <p className="text-gray-600">{project.contact}</p>
                        </div>
                      </div>
                      
                      {project.goals && project.goals.length > 0 && (
                        <div className="mt-4">
                          <h3 className="font-medium text-gray-700 mb-2">Project Goals</h3>
                          <ul className="list-disc list-inside space-y-1 text-gray-600">
                            {project.goals.map((goal, i) => (
                              <li key={i}>{goal}</li>
                            ))}
                          </ul>
                        </div>
                      )}

<<<<<<< HEAD
                      <div className="flex space-x-4 mt-4">
                        <button 
                          onClick={() => updateProject()}
                          className="bg-blue-600 hover:bg-blue-700 text-white font-medium py-2 px-4 rounded-lg text-sm transition-colors"
                        >
                          Update Project
                        </button>
                        <button 
                          onClick={() => deleteProject()}
                          className="bg-red-600 hover:bg-red-500 text-white font-medium py-2 px-4 rounded-lg text-sm transition-colors"
=======
                    <span className="flex space-x-4"> {/*these two buttons call the update and delete function imported from the projectDB file*/}
                      <button 
                        onClick={() => {
                          const updatedData = {
                            title: project.title,
                            researchField: project.researchField,
                            description: project.description,
                            startDate: project.startDate,
                            endDate: project.endDate,
                            contact: project.contact,
                            goals: project.goals
                          };
                        }}
                        className="bg-blue-600 hover:bg-blue-700 text-white font-medium py-2 px-2 md:px-6 rounded-lg text-sm md:text-base transition-colors"
                        >
                        Update Project
                      </button>

                      <button 
                        onClick={() => {
                          deleteProject(project.id);
                          setProjects(projects.filter((p) => p.id !== project.id)); // Update the local state after deletion
                        }}
                        className="bg-red-600 hover:bg-red-500 text-white font-medium py-2 px-4 md:px-6 rounded-lg text-sm md:text-base transition-colors"
>>>>>>> 3b607ca7
                        >
                          Delete Project
                        </button>
                      </div>
                    </div>
                  ))}

                </div>
              ) : (
                  //show this if theres no projects available
                <div className="bg-white p-8 rounded-lg shadow-md text-center">
                  <svg
                    className="mx-auto h-12 w-12 text-gray-400"
                    fill="none"
                    viewBox="0 0 24 24"
                    stroke="currentColor"
                    aria-hidden="true"
                  >
                    <path
                      strokeLinecap="round"
                      strokeLinejoin="round"
                      strokeWidth={1}
                      d="M9.663 17h4.673M12 3v1m6.364 1.636l-.707.707M21 12h-1M4 12H3m3.343-5.657l-.707-.707m2.828 9.9a5 5 0 117.072 0l-.548.547A3.374 3.374 0 0014 18.469V19a2 2 0 11-4 0v-.531c0-.895-.356-1.754-.988-2.386l-.548-.547z"
                    />
                  </svg>
                  <h3 className="mt-2 text-lg font-medium text-gray-900">No projects yet</h3>
                  <p className="mt-1 text-gray-500">Get started by creating a new research project.</p>
                </div>
              )}
            </>
          ) : (
            <CreateProjectForm
              onCreate={handleCreateProject}
              onCancel={() => setShowForm(false)}
            />
          )}
        </div>

      </div>
    </div>
  );
}<|MERGE_RESOLUTION|>--- conflicted
+++ resolved
@@ -97,28 +97,6 @@
               </button>
             </div>
           </div>
-<<<<<<< HEAD
-          
-          {!showForm ? (
-            <>
-              {projects.length > 0 ? (
-                  //show this if theres projects available
-
-                <div className="grid grid-cols-1 gap-6">
-                  {projects.map((project, index) => (
-                    <div key={index} className="bg-white p-6 rounded-lg shadow-md border border-gray-100 hover:shadow-lg transition-shadow">
-                      {/* Project content remains the same */}
-                      <div className="flex justify-between items-start">
-                        <div>
-                          <h2 className="text-xl font-semibold text-gray-800">{project.title}</h2>
-                          <span className="inline-block mt-1 px-2 py-1 text-xs font-medium bg-blue-100 text-blue-800 rounded-full">
-                            {project.researchField}
-                          </span>
-                        </div>
-                        <div className="text-sm text-gray-500">
-                          Created: {formatDate(project.createdAt)}
-                        </div>
-=======
         </div>
         
         {!showForm ? (
@@ -148,7 +126,6 @@
                           <span className="text-gray-600">Start:</span> {formatDate(project.startDate)}<br />
                           <span className="text-gray-600">End:</span> {formatDate(project.endDate)}
                         </p>
->>>>>>> 3b607ca7
                       </div>
                       
                       <p className="mt-3 text-gray-600">{project.description}</p>
@@ -178,8 +155,6 @@
                           </ul>
                         </div>
                       )}
-
-<<<<<<< HEAD
                       <div className="flex space-x-4 mt-4">
                         <button 
                           onClick={() => updateProject()}
@@ -190,32 +165,6 @@
                         <button 
                           onClick={() => deleteProject()}
                           className="bg-red-600 hover:bg-red-500 text-white font-medium py-2 px-4 rounded-lg text-sm transition-colors"
-=======
-                    <span className="flex space-x-4"> {/*these two buttons call the update and delete function imported from the projectDB file*/}
-                      <button 
-                        onClick={() => {
-                          const updatedData = {
-                            title: project.title,
-                            researchField: project.researchField,
-                            description: project.description,
-                            startDate: project.startDate,
-                            endDate: project.endDate,
-                            contact: project.contact,
-                            goals: project.goals
-                          };
-                        }}
-                        className="bg-blue-600 hover:bg-blue-700 text-white font-medium py-2 px-2 md:px-6 rounded-lg text-sm md:text-base transition-colors"
-                        >
-                        Update Project
-                      </button>
-
-                      <button 
-                        onClick={() => {
-                          deleteProject(project.id);
-                          setProjects(projects.filter((p) => p.id !== project.id)); // Update the local state after deletion
-                        }}
-                        className="bg-red-600 hover:bg-red-500 text-white font-medium py-2 px-4 md:px-6 rounded-lg text-sm md:text-base transition-colors"
->>>>>>> 3b607ca7
                         >
                           Delete Project
                         </button>
