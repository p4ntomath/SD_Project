--- conflicted
+++ resolved
@@ -151,13 +151,8 @@
           </section>
 
           {/* Stats Grid */}
-<<<<<<< HEAD
-          <section className="grid grid-cols-1 sm:grid-cols-2 lg:grid-cols-4 gap-4">
-            {loading ? (
-=======
           <div className="grid grid-cols-1 sm:grid-cols-2 lg:grid-cols-4 gap-4">
             {loadingStats ? (
->>>>>>> 1ccf5c27
               // Loading skeletons for stats
               <>
                 {[...Array(4)].map((_, index) => (
@@ -237,71 +232,14 @@
           >
             <section className="px-4 sm:px-6 py-4 border-b border-gray-200">
               <h2 className="text-xl font-semibold text-gray-800">Project Oversight</h2>
-<<<<<<< HEAD
-            </section>
-            <section className="overflow-x-auto">
-              {loading ? (
-                <section className="min-h-[200px] flex items-center justify-center">
-=======
+
             </div>
             <div className="overflow-x-auto">
               {loadingProjects ? (
                 <div className="min-h-[200px] flex items-center justify-center">
->>>>>>> 1ccf5c27
                   <ClipLoader color="#3B82F6" />
                 </section>
               ) : (
-<<<<<<< HEAD
-                <table className="min-w-full sectionide-y sectionide-gray-200">
-                  <thead className="bg-gray-50">
-                    <tr>
-                      <th className="px-4 sm:px-6 py-3 text-left text-xs font-medium text-gray-500 uppercase tracking-wider">Project</th>
-                      <th className="px-4 sm:px-6 py-3 text-left text-xs font-medium text-gray-500 uppercase tracking-wider">Creator</th>
-                      <th className="px-4 sm:px-6 py-3 text-left text-xs font-medium text-gray-500 uppercase tracking-wider hidden sm:table-cell">Status</th>
-                      <th className="px-4 sm:px-6 py-3 text-left text-xs font-medium text-gray-500 uppercase tracking-wider hidden md:table-cell">Research Field</th>
-                      <th className="px-4 sm:px-6 py-3 text-right text-xs font-medium text-gray-500 uppercase tracking-wider"></th>
-                    </tr>
-                  </thead>
-                  <tbody className="bg-white sectionide-y sectionide-gray-200">
-                    {projects.slice(0, 5).map((project) => (
-                      <tr key={project.id} className="hover:bg-gray-50">
-                        <td className="px-4 sm:px-6 py-4 whitespace-nowrap">
-                          <section className="text-sm font-medium text-gray-900">{project.title}</section>
-                        </td>
-                        <td className="px-4 sm:px-6 py-4 whitespace-nowrap">
-                          <section className="text-sm text-gray-900">{project.userFullName}</section>
-                        </td>
-                        <td className="px-4 sm:px-6 py-4 whitespace-nowrap hidden sm:table-cell">
-                          <span className="px-2 inline-flex text-xs leading-5 font-semibold rounded-full bg-green-100 text-green-800">
-                            {project.status || 'In Progress'}
-                          </span>
-                        </td>
-                        <td className="px-4 sm:px-6 py-4 whitespace-nowrap text-sm text-gray-500 hidden md:table-cell">
-                          {project.researchField || 'Not specified'}
-                        </td>
-                        <td className="px-4 sm:px-6 py-4 whitespace-nowrap text-right text-sm font-medium">
-                          <button 
-                            onClick={() => navigate(`/admin/projects/${project.id}`)}
-                            className="text-blue-600 hover:text-blue-900"
-                          >
-                            View
-                          </button>
-                        </td>
-                      </tr>
-                    ))}
-                  </tbody>
-                </table>
-              )}
-              {!loading && projects.length > 5 && (
-                <section className="px-4 sm:px-6 py-3 bg-gray-50 border-t border-gray-200">
-                  <button
-                    onClick={() => navigate('/admin/projects')}
-                    className="text-sm text-blue-600 hover:text-blue-900 font-medium"
-                  >
-                    View all projects
-                  </button>
-                </section>
-=======
                 <>
                   <table className="min-w-full divide-y divide-gray-200">
                     <thead className="bg-gray-50">
@@ -392,7 +330,6 @@
                     </div>
                   )}
                 </>
->>>>>>> 1ccf5c27
               )}
             </section>
           </motion.section>
