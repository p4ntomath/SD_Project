import { useState, useEffect, useRef } from 'react';
import { useParams, useNavigate, Link } from 'react-router-dom';
import { FiVideo, FiPhone, FiSettings, FiUserPlus, FiPaperclip, FiSmile, FiSend, FiArrowLeft, FiSearch, FiX, FiCheck, FiEdit2 } from 'react-icons/fi';
import { ChatService, MessageService, ChatRealTimeService } from '../backend/firebase/chatDB';
import { auth, db } from '../backend/firebase/firebaseConfig';
import { doc, getDoc } from 'firebase/firestore';
import EmojiPicker from 'emoji-picker-react';
import MediaPreview from '../components/MediaPreview';
import Cropper from 'react-easy-crop';
import imageCompression from 'browser-image-compression';
import getCroppedImg from '../components/CropImage';

export default function ChatView() {
  const { chatId } = useParams();
  const navigate = useNavigate();
  const [messageInput, setMessageInput] = useState('');
  const [chat, setChat] = useState(null);
  const [messages, setMessages] = useState([]);
  const [sendingMessage, setSendingMessage] = useState(false);
  const [loading, setLoading] = useState(true);
  const [error, setError] = useState(null);
  const [showAddMemberModal, setShowAddMemberModal] = useState(false);
  const [searchQuery, setSearchQuery] = useState('');
  const [userSearchResults, setUserSearchResults] = useState([]);
  const [searching, setSearching] = useState(false);
  const [showEmojiPicker, setShowEmojiPicker] = useState(false);
  const [addingMember, setAddingMember] = useState(false);
  const [selectedUsers, setSelectedUsers] = useState(new Set());
  const [addingMembers, setAddingMembers] = useState(false);
  const [participantPhotos, setParticipantPhotos] = useState({});
  const [attachments, setAttachments] = useState([]);
  const [uploadProgress, setUploadProgress] = useState({});
  const [overallProgress, setOverallProgress] = useState(0);
  const [showGroupInfoModal, setShowGroupInfoModal] = useState(false);
  const [isEditingName, setIsEditingName] = useState(false);
  const [newGroupName, setNewGroupName] = useState('');
  const [renamingGroup, setRenamingGroup] = useState(false);
  const [removingMember, setRemovingMember] = useState('');
  const [isChangingAvatar, setIsChangingAvatar] = useState(false);
  const [crop, setCrop] = useState({ x: 0, y: 0 });
  const [zoom, setZoom] = useState(1);
  const [croppedAreaPixels, setCroppedAreaPixels] = useState(null);
  const [selectedImage, setSelectedImage] = useState(null);
  const [showCropModal, setShowCropModal] = useState(false);
  const messagesEndRef = useRef(null);
  const chatViewRef = useRef(null);
  const emojiButtonRef = useRef(null);
  const emojiPickerRef = useRef(null);
  const fileInputRef = useRef(null);
  const avatarInputRef = useRef(null);

  // Track if chat is visible and focused
  const [isVisible, setIsVisible] = useState(document.visibilityState === 'visible');
  const [isFocused, setIsFocused] = useState(true);

  // Skip smooth scrolling for bulk message loads
  const [isInitialLoad, setIsInitialLoad] = useState(true);

  // Handle tab visibility changes
  useEffect(() => {
    const handleVisibilityChange = () => {
      setIsVisible(document.visibilityState === 'visible');
    };

    document.addEventListener('visibilitychange', handleVisibilityChange);
    return () => {
      document.removeEventListener('visibilitychange', handleVisibilityChange);
    };
  }, []);

  // Handle window focus changes
  useEffect(() => {
    const handleFocus = () => setIsFocused(true);
    const handleBlur = () => setIsFocused(false);

    window.addEventListener('focus', handleFocus);
    window.addEventListener('blur', handleBlur);

    return () => {
      window.removeEventListener('focus', handleFocus);
      window.removeEventListener('blur', handleBlur);
    };
  }, []);

  // Mark messages as read only when:
  // 1. Chat exists (chatId is valid)
  // 2. Browser tab is visible
  // 3. Window is focused
  // 4. Component is mounted
  // 5. There are messages to read
  useEffect(() => {
    if (chatId && isVisible && isFocused && messages.length > 0) {
      MessageService.markMessagesAsRead(chatId, auth.currentUser.uid);
    }
  }, [chatId, isVisible, isFocused, messages]);

  // Helper function for scrolling
  const scrollToBottom = (behavior = 'auto') => {
    if (messagesEndRef.current) {
      messagesEndRef.current.scrollIntoView({ behavior });
    }
  };

  // Initial load: use instant scroll
  useEffect(() => {
    if (messages.length > 0 && isInitialLoad) {
      scrollToBottom('auto');
      setIsInitialLoad(false);
    }
  }, [messages, isInitialLoad]);

  // New messages: use smooth scroll only if it's not the initial load
  useEffect(() => {
    if (messages.length > 0 && !isInitialLoad) {
      scrollToBottom('smooth');
    }
  }, [messages, isInitialLoad]);

  useEffect(() => {
    let unsubscribeChat;
    let unsubscribeMessages;

    const initializeChat = async () => {
      try {
        setLoading(true);
        setError(null);

        // First verify the chat exists and user has access
        const chatData = await ChatService.getUserChats(auth.currentUser.uid);
        const hasAccess = chatData.some(chat => chat.id === chatId);
        
        if (!hasAccess) {
          setError('Chat not found or access denied');
          navigate('/messages');
          return;
        }

        // Subscribe to chat updates
        unsubscribeChat = ChatRealTimeService.subscribeToChat(chatId, (chatData) => {
          if (!chatData) {
            setError('Chat not found');
            navigate('/messages');
            return;
          }

          // For direct chats, set the other participant's name as chat name
          if (chatData.type === 'direct') {
            const otherUserId = chatData.participants.find(id => id !== auth.currentUser.uid);
            chatData.name = chatData.participantNames?.[otherUserId] || 'Unknown User';
          }
          
          setChat(chatData);
        });

        // Subscribe to messages and mark as read
        unsubscribeMessages = ChatRealTimeService.subscribeToMessages(chatId, (messagesData) => {
          const messagesWithNames = messagesData.map(msg => ({
            ...msg,
            senderName: chat?.participantNames?.[msg.senderId] || 'Unknown User'
          }))
          // Messages are already sorted newest first from the subscription
          .reverse(); // Reverse to display oldest first in the chat view
          setMessages(messagesWithNames);
        });

        setLoading(false);
      } catch (error) {
        console.error('Error initializing chat:', error);
        setError('Failed to load chat');
        setLoading(false);
      }
    };

    if (chatId) {
      initializeChat();
    }

    return () => {
      if (unsubscribeChat) unsubscribeChat();
      if (unsubscribeMessages) unsubscribeMessages();
    };
  }, [chatId, navigate]);

  const handleFileSelect = async (e) => {
    const files = Array.from(e.target.files);
    setAttachments(files);
    // Initialize progress for each file
    const initialProgress = {};
    files.forEach(file => {
      initialProgress[file.name] = 0;
    });
    setUploadProgress(initialProgress);
  };

  const handleSendMessage = async () => {
    if ((!messageInput.trim() && attachments.length === 0) || sendingMessage) return;

    try {
      setSendingMessage(true);
      setOverallProgress(0);

      // If there are attachments, we'll track their upload progress
      if (attachments.length > 0) {
        const totalFiles = attachments.length;
        let completed = 0;

        await MessageService.sendMessage(chatId, auth.currentUser.uid, {
          text: messageInput,
          attachments,
          onProgress: (fileName, progress) => {
            setUploadProgress(prev => ({
              ...prev,
              [fileName]: progress
            }));
            if (progress === 100) {
              completed++;
              setOverallProgress((completed / totalFiles) * 100);
            }
          }
        });
      } else {
        // Just send the text message
        await MessageService.sendMessage(chatId, auth.currentUser.uid, {
          text: messageInput
        });
      }

      setMessageInput('');
      setAttachments([]);
      setUploadProgress({});
      setOverallProgress(0);
      if (fileInputRef.current) {
        fileInputRef.current.value = '';
      }
    } catch (error) {
      console.error('Error sending message:', error);
    } finally {
      setSendingMessage(false);
    }
  };

  // Function to search for users
  const searchUsers = async (query) => {
    if (!query.trim()) {
      setUserSearchResults([]);
      return;
    }
    setSearching(true);
    try {
      const results = await ChatService.searchUsers(query, auth.currentUser.uid);
      // Filter out users that are already in the chat
      const filteredResults = results.filter(user => !chat.participants.includes(user.id));
      setUserSearchResults(filteredResults);
    } catch (error) {
      console.error('Error searching users:', error);
    } finally {
      setSearching(false);
    }
  };

  // Modify addUserToGroup to handle multiple users
  const addUsersToGroup = async () => {
    if (selectedUsers.size === 0) return;
    
    try {
      setAddingMembers(true);
      await Promise.all(
        Array.from(selectedUsers).map(userId =>
          ChatService.addUserToGroupChat(chatId, userId)
        )
      );
      setSearchQuery('');
      setUserSearchResults([]);
      setSelectedUsers(new Set());
      setShowAddMemberModal(false);
    } catch (error) {
      console.error('Error adding users to group:', error);
    } finally {
      setAddingMembers(false);
    }
  };

  // Toggle user selection
  const toggleUserSelection = (userId) => {
    const newSelected = new Set(selectedUsers);
    if (newSelected.has(userId)) {
      newSelected.delete(userId);
    } else {
      newSelected.add(userId);
    }
    setSelectedUsers(newSelected);
  };

  // Click handler for emoji picker
  const handleClickOutside = (event) => {
    if (
      emojiButtonRef.current?.contains(event.target) ||
      emojiPickerRef.current?.contains(event.target)
    ) {
      return;
    }
    setShowEmojiPicker(false);
  };

  useEffect(() => {
    if (showEmojiPicker) {
      document.addEventListener('mousedown', handleClickOutside);
      return () => document.removeEventListener('mousedown', handleClickOutside);
    }
  }, [showEmojiPicker]);

  const toggleEmojiPicker = (e) => {
    e.stopPropagation();
    setShowEmojiPicker(!showEmojiPicker);
  };

  // Add this new effect to fetch participant profile pictures
  useEffect(() => {
    if (!chat?.participants) return;

    const fetchParticipantPhotos = async () => {
      const photos = {};
      await Promise.all(
        chat.participants.map(async (userId) => {
          try {
            const userDoc = await getDoc(doc(db, 'users', userId));
            if (userDoc.exists()) {
              photos[userId] = userDoc.data().profilePicture || null;
            }
          } catch (error) {
            console.error(`Error fetching profile picture for ${userId}:`, error);
          }
        })
      );
      setParticipantPhotos(photos);
    };

    fetchParticipantPhotos();
  }, [chat?.participants]);

  // Function to handle group rename
  const handleRenameGroup = async () => {
    if (!newGroupName.trim() || renamingGroup) return;
    
    try {
      setRenamingGroup(true);
      await ChatService.updateGroupChatDetails(chatId, { groupName: newGroupName.trim() });
      setIsEditingName(false);
      setNewGroupName('');
    } catch (error) {
      console.error('Error renaming group:', error);
    } finally {
      setRenamingGroup(false);
    }
  };

  // Function to remove member from group
  const handleRemoveMember = async (memberId) => {
    if (removingMember || memberId === auth.currentUser.uid) return;
    
    try {
      setRemovingMember(memberId);
      await ChatService.removeUserFromGroupChat(chatId, memberId);
    } catch (error) {
      console.error('Error removing member:', error);
    } finally {
      setRemovingMember('');
    }
  };

  // Add this function to handle avatar change
  const handleAvatarChange = async (e) => {
    const file = e.target.files?.[0];
    if (!file) return;
    
    const reader = new FileReader();
    reader.onloadend = () => {
      setSelectedImage(reader.result);
      setShowCropModal(true);
    };
    reader.readAsDataURL(file);
  };

  const handleCropComplete = (croppedArea, croppedAreaPixels) => {
    setCroppedAreaPixels(croppedAreaPixels);
  };

  const handleCropSave = async () => {
    try {
      setIsChangingAvatar(true);
      const croppedImage = await getCroppedImg(selectedImage, croppedAreaPixels);
      
      // Convert base64 to blob
      const response = await fetch(croppedImage);
      const blob = await response.blob();
      
      // Create a File object
      const file = new File([blob], 'profile.jpg', { type: 'image/jpeg' });

      // Compress the image
      const compressedFile = await imageCompression(file, {
        maxSizeMB: 0.5,
        maxWidthOrHeight: 512,
        useWebWorker: true,
      });

      await ChatService.updateGroupAvatar(chatId, compressedFile);
      setShowCropModal(false);
      setSelectedImage(null);
    } catch (error) {
      console.error('Error updating group avatar:', error);
    } finally {
      setIsChangingAvatar(false);
      if (avatarInputRef.current) {
        avatarInputRef.current.value = '';
      }
    }
  };

  if (loading) {
    return (
      <section className="flex items-center justify-center h-screen bg-gray-50">
        <section className="text-gray-500">Loading chat...</section>
      </section>
    );
  }

  if (error) {
    return (
      <section className="flex items-center justify-center h-screen bg-gray-50">
        <section className="text-gray-500">{error}</section>
      </section>
    );
  }

  // Add check for chat existence
  if (!chat) {
    return (
      <section className="flex items-center justify-center h-screen bg-gray-50">
        <section className="text-gray-500">Chat not found</section>
      </section>
    );
  }

  // Format timestamp to readable time
  const formatMessageTime = (timestamp) => {
    if (!timestamp) return '';
    
    // Handle both client timestamp and server timestamp
    let date;
    if (timestamp instanceof Date) {
      date = timestamp;
    } else if (timestamp.toDate) {
      date = timestamp.toDate();
    } else if (timestamp.seconds) {
      date = new Date(timestamp.seconds * 1000);
    } else {
      date = new Date(timestamp);
    }
    
    return date.toLocaleTimeString([], { hour: '2-digit', minute: '2-digit' });
  };

  // Format date for message groups
  const formatMessageDate = (timestamp) => {
    if (!timestamp) return '';
    
    let date;
    if (timestamp instanceof Date) {
      date = timestamp;
    } else if (timestamp.toDate) {
      date = timestamp.toDate();
    } else if (timestamp.seconds) {
      date = new Date(timestamp.seconds * 1000);
    } else {
      date = new Date(timestamp);
    }

    const today = new Date();
    const yesterday = new Date(today);
    yesterday.setDate(yesterday.getDate() - 1);

    if (date.toDateString() === today.toDateString()) {
      return 'Today';
    } else if (date.toDateString() === yesterday.toDateString()) {
      return 'Yesterday';
    } else if (today.getTime() - date.getTime() < 7 * 24 * 60 * 60 * 1000) {
      return date.toLocaleDateString('en-US', { weekday: 'long' });
    }
    return date.toLocaleDateString('en-US', { month: 'long', day: 'numeric', year: 'numeric' });
  };

  // Group messages by date
  const messagesByDate = messages.reduce((groups, message) => {
    let date;
    const timestamp = message.timestamp || message.clientTimestamp;
    
    if (!timestamp) {
      date = new Date(); // fallback to current date if no timestamp
    } else if (timestamp instanceof Date) {
      date = timestamp;
    } else if (typeof timestamp.toDate === 'function') {
      date = timestamp.toDate(); // Firebase Timestamp
    } else if (timestamp.seconds) {
      date = new Date(timestamp.seconds * 1000); // Firebase Timestamp-like object
    } else {
      date = new Date(timestamp); // Try to parse as a date string/number
    }
    
    const dateStr = formatMessageDate(date);
    
    if (!groups[dateStr]) {
      groups[dateStr] = [];
    }
    groups[dateStr].push(message);
    return groups;
  }, {});

  // Get sender's avatar initials
  const getAvatarInitials = (name) => {
    if (!name || typeof name !== 'string') return 'U';
    const parts = name.trim().split(' ');
    if (parts.length === 0) return 'U';
    return parts.map(part => part[0]).join('').toUpperCase();
  };

  // Helper function to check if message is read by others (not the sender)
  const isMessageReadByOthers = (message) => {
    if (!message?.readBy || !chat?.participants) return false;
    
    // Get other participants (excluding sender)
    const otherParticipants = chat.participants.filter(id => id !== message.senderId);
    if (otherParticipants.length === 0) return false;

    // Check if any other participant has read the message
    return otherParticipants.some(participantId => {
      return message.readBy.includes(participantId);
    });
  };

  // Helper function to check if message is delivered
  const isMessageDelivered = (message) => {
    // Message is delivered if it has a timestamp and at least one recipient
    if (!message?.timestamp || !chat?.participants) return false;
    
    const recipients = chat.participants.filter(id => id !== message.senderId);
    if (recipients.length === 0) return false;

    // Message is considered delivered if it has successfully been saved with a timestamp
    return true;
  };

  const renderMessage = (message, isCurrentUser, showSender, senderName) => {
    return (
      <div className={`flex ${isCurrentUser ? 'justify-end' : 'justify-start'} group`}>
        {/* Add a fixed-width space for avatar to maintain alignment */}
        {!isCurrentUser && (
          <div className="w-8 mr-2 flex-shrink-0">
            {showSender && (
              <Link to={`/profile/${message.senderId}`}>
                {participantPhotos[message.senderId] ? (
                  <img
                    src={participantPhotos[message.senderId]}
                    alt={senderName}
                    className="w-8 h-8 rounded-full object-cover hover:opacity-80 transition-opacity"
                  />
                ) : (
                  <div className="w-8 h-8 rounded-full bg-gray-700 text-white flex items-center justify-center text-sm font-medium hover:bg-gray-600 transition-colors">
                    {getAvatarInitials(senderName)}
                  </div>
                )}
              </Link>
            )}
          </div>
        )}
        <div className={`rounded-lg px-4 py-2 max-w-[70%] space-y-2 ${
          isCurrentUser 
            ? 'bg-blue-600 text-white' 
            : 'bg-gray-300 text-black'
        }`}>
          {message.text && <p className="whitespace-pre-wrap">{message.text}</p>}
          {message.attachments?.map((attachment, index) => (
            <MediaPreview 
              key={index} 
              attachment={attachment}
              className={index > 0 ? 'mt-2' : ''}
            />
          ))}
          <div className={`text-xs mt-1 ${isCurrentUser ? 'text-blue-200' : 'text-gray-500'}`}>
            {formatMessageTime(message.timestamp || message.clientTimestamp)}
          </div>
        </div>
      </div>
    );
  };

  return (
    <section className="flex flex-col h-screen">
      {/* Chat Header - Fixed height */}
      <header className="flex-none bg-white border-b border-gray-200">
        <section className="max-w-7xl mx-auto px-4">
          <section className="flex items-center h-16">
            <section className="flex-1 flex items-center min-w-0">
              <button 
                onClick={() => {
                  // First mark all messages as read before navigating back
                  MessageService.markMessagesAsRead(chatId, auth.currentUser.uid);
                  // Navigate without replace to ensure MessagesList remounts
                  navigate('/messages');
                }}
                className="md:hidden text-gray-600 hover:text-gray-800 font-medium flex items-center mr-4 flex-shrink-0"
              >
                <FiArrowLeft className="h-5 w-5 mr-1" />
                Back
              </button>
<<<<<<< HEAD
              <section className="flex items-center space-x-4 min-w-0">
                <section className="relative flex-shrink-0">
                  {chat?.type === 'group' ? (
                    <section className="w-10 h-10 bg-purple-100 text-purple-700 rounded-full flex items-center justify-center font-medium text-lg">
                      {chat.groupAvatar || '👥'}
                    </section>
                  ) : (
                    participantPhotos[chat?.participants?.find(id => id !== auth.currentUser.uid)] ? (
                      <img
                        src={participantPhotos[chat?.participants?.find(id => id !== auth.currentUser.uid)]}
                        alt="Profile"
                        className="w-10 h-10 rounded-full object-cover"
                      />
                    ) : (
                      <section className="w-10 h-10 bg-gray-700 text-white rounded-full flex items-center justify-center font-medium">
                        {getAvatarInitials(chat?.name)}
                      </section>
=======
              <div className="flex items-center space-x-4 min-w-0">
                {/* Make avatar and name clickable for groups */}
                <div 
                  className={`relative flex-shrink-0 ${chat?.type === 'group' ? 'cursor-pointer' : ''}`}
                  onClick={() => chat?.type === 'group' && setShowGroupInfoModal(true)}
                >
                  {chat?.type === 'group' ? (
                    chat.groupAvatar ? (
                      <img 
                        src={chat.groupAvatar}
                        alt="Group Avatar"
                        className="w-10 h-10 rounded-full object-cover"
                      />
                    ) : (
                      <div className="w-10 h-10 bg-purple-100 text-purple-700 rounded-full flex items-center justify-center font-medium text-lg hover:bg-purple-200 transition-colors">
                        👥
                      </div>
>>>>>>> 1ccf5c27
                    )
                  ) : (
                    <Link to={`/profile/${chat?.participants?.find(id => id !== auth.currentUser.uid)}`}>
                      {participantPhotos[chat?.participants?.find(id => id !== auth.currentUser.uid)] ? (
                        <img
                          src={participantPhotos[chat?.participants?.find(id => id !== auth.currentUser.uid)]}
                          alt="Profile"
                          className="w-10 h-10 rounded-full object-cover hover:opacity-80 transition-opacity"
                        />
                      ) : (
                        <div className="w-10 h-10 bg-gray-700 text-white rounded-full flex items-center justify-center font-medium hover:bg-gray-600 transition-colors">
                          {getAvatarInitials(chat?.name)}
                        </div>
                      )}
                    </Link>
                  )}
<<<<<<< HEAD
                </section>
                <section className="min-w-0 flex-1">
                  <h2 className="font-semibold text-gray-900 truncate">{chat?.groupName || chat?.name}</h2>
=======
                </div>
                <div 
                  className={`min-w-0 flex-1 ${chat?.type === 'group' ? 'cursor-pointer' : ''}`}
                  onClick={() => chat?.type === 'group' && setShowGroupInfoModal(true)}
                >
                  <h2 className="font-semibold text-gray-900 truncate hover:text-gray-700 transition-colors">
                    {chat?.groupName || chat?.name}
                  </h2>
>>>>>>> 1ccf5c27
                  {chat?.type === 'group' && (
                    <p className="text-sm text-gray-500 truncate">
                      {chat.participantNames ?
                        Object.values(chat.participantNames)
                          .map(name => name.split(' ')[0]) // Get first names
                          .slice(0, 3) // Take first 3 names
                          .join(', ') + 
                        (chat.participants.length > 3 ? ` and ${chat.participants.length - 3} others` : '')
                        : `${chat.participants?.length || 0} members`}
                    </p>
                  )}
                </section>
              </section>
            </section>

            <section className="flex items-center space-x-2 flex-shrink-0">
              {chat?.type === 'group' && (
                <button 
                  onClick={() => setShowAddMemberModal(true)}
                  className="p-2 text-gray-500 hover:text-gray-600 hover:bg-gray-100 rounded-lg"
                  title="Add members"
                >
                  <FiUserPlus className="h-5 w-5" />
                </button>
              )}
<<<<<<< HEAD
              <button className="hidden md:block p-2 text-gray-500 hover:text-gray-600 hover:bg-gray-100 rounded-lg">
                <FiMoreVertical className="h-5 w-5" />
              </button>
            </section>
          </section>
        </section>
=======
            </div>
          </div>
        </div>
>>>>>>> 1ccf5c27
      </header>

      {/* Add Member Modal */}
      {showAddMemberModal && (
        <section className="fixed inset-0 bg-gray-500/75 backdrop-blur-sm z-50 flex items-center justify-center p-4">
          <section className="bg-white w-full max-w-md rounded-xl shadow-2xl transform transition-all">
            <section className="p-6 border-b border-gray-100">
              <section className="flex items-center justify-between">
                <h3 className="text-lg font-semibold text-gray-900">Add Members</h3>
                <button 
                  onClick={() => {
                    setShowAddMemberModal(false);
                    setSearchQuery('');
                    setUserSearchResults([]);
                    setSelectedUsers(new Set());
                  }}
                  className="text-gray-400 hover:text-gray-500 p-1 rounded-full hover:bg-gray-100"
                >
                  <FiX className="h-5 w-5" />
                </button>
              </section>
              <section className="mt-4">
                <section className="relative">
                  <FiSearch className="absolute left-3 top-1/2 transform -translate-y-1/2 text-gray-400" />
                  <input
                    type="text"
                    placeholder="Search users..."
                    className="w-full pl-10 pr-4 py-2.5 rounded-lg bg-gray-50 border border-gray-200 text-gray-900 placeholder-gray-500 outline-none focus:ring-2 focus:ring-purple-500 focus:border-purple-500 focus:bg-white transition-all"
                    value={searchQuery}
                    onChange={(e) => {
                      setSearchQuery(e.target.value);
                      searchUsers(e.target.value);
                    }}
                  />
                </section>
              </section>
            </section>
            <section className="max-h-96 overflow-y-auto">
              {searching ? (
                <section className="flex items-center justify-center py-8">
                  <section className="text-gray-500">Searching users...</section>
                </section>
              ) : userSearchResults.length > 0 ? (
                <section className="sectionide-y sectionide-gray-100">
                  {userSearchResults.map(user => (
                    <section
                      key={user.id}
                      onClick={() => toggleUserSelection(user.id)}
                      className="w-full text-left hover:bg-gray-50 p-4 transition-colors cursor-pointer"
                    >
                      <section className="flex items-center">
                        <section className="flex-shrink-0">
                          <section className="w-10 h-10 bg-purple-100 text-purple-700 rounded-full flex items-center justify-center font-medium">
                            {getAvatarInitials(user.fullName)}
                          </section>
                        </section>
                        <section className="ml-4 flex-1">
                          <p className="font-medium text-gray-900">{user.fullName}</p>
                          <p className="text-sm text-gray-500">{user.email}</p>
                        </section>
                        <section className="flex-shrink-0">
                          <section className={`w-5 h-5 border-2 rounded ${
                            selectedUsers.has(user.id)
                              ? 'bg-purple-600 border-purple-600'
                              : 'border-gray-300'
                          }`}>
                            {selectedUsers.has(user.id) && (
                              <svg className="w-full h-full text-white" fill="none" stroke="currentColor" viewBox="0 0 24 24">
                                <path strokeLinecap="round" strokeLinejoin="round" strokeWidth={2} d="M5 13l4 4L19 7" />
                              </svg>
                            )}
                          </section>
                        </section>
                      </section>
                    </section>
                  ))}
                </section>
              ) : searchQuery ? (
                <section className="flex items-center justify-center py-8">
                  <section className="text-gray-500">No users found</section>
                </section>
              ) : (
                <section className="flex items-center justify-center py-8">
                  <section className="text-gray-500">Type to search for users</section>
                </section>
              )}
            </section>
            {selectedUsers.size > 0 && (
              <section className="p-4 border-t border-gray-100">
                <button
                  onClick={addUsersToGroup}
                  disabled={addingMembers}
                  className="w-full py-2 px-4 bg-purple-600 text-white rounded-lg hover:bg-purple-700 disabled:opacity-50 disabled:cursor-not-allowed flex items-center justify-center"
                >
                  {addingMembers ? (
                    <>
                      <section className="w-5 h-5 border-2 border-white border-t-transparent rounded-full animate-spin mr-2"></section>
                      Adding members...
                    </>
                  ) : (
                    `Add ${selectedUsers.size} member${selectedUsers.size > 1 ? 's' : ''}`
                  )}
                </button>
              </section>
            )}
          </section>
        </section>
      )}

      {/* Group Info Modal */}
      {showGroupInfoModal && (
        <div className="fixed inset-0 bg-gray-900/75 backdrop-blur-sm z-50 flex items-center justify-center p-4">
          <div className="bg-white w-full max-w-md rounded-2xl shadow-2xl transform transition-all my-4 flex flex-col min-h-0 max-h-[calc(100vh-2rem)]">
            {/* Header with gradient background */}
            <div className="bg-gradient-to-r from-purple-600 to-blue-600 p-6">
              {/* Header Content */}
              <div className="flex items-center justify-between">
                <h3 className="text-xl font-semibold text-white">Group Information</h3>
                <button 
                  onClick={() => setShowGroupInfoModal(false)}
                  className="text-white/80 hover:text-white p-1.5 hover:bg-white/10 rounded-full transition-all"
                >
                  <FiX className="h-5 w-5" />
                </button>
              </div>
              {/* Group Avatar and Stats */}
              <div className="mt-4 flex items-end space-x-4">
                <div className="relative group">
                  <input
                    type="file"
                    ref={avatarInputRef}
                    onChange={handleAvatarChange}
                    className="hidden"
                    accept="image/*"
                  />
                  <div 
                    onClick={() => !isChangingAvatar && avatarInputRef.current?.click()}
                    className="w-20 h-20 bg-white/10 text-white rounded-2xl flex items-center justify-center text-3xl backdrop-blur-sm cursor-pointer group-hover:bg-white/20 transition-all relative overflow-hidden"
                  >
                    {isChangingAvatar ? (
                      <div className="absolute inset-0 bg-black/30 flex items-center justify-center">
                        <div className="w-8 h-8 border-3 border-white border-t-transparent rounded-full animate-spin" />
                      </div>
                    ) : (
                      <>
                        {chat?.groupAvatar ? (
                          <img 
                            src={chat.groupAvatar}
                            alt="Group Avatar"
                            className="w-20 h-20 rounded-2xl object-cover"
                          />
                        ) : (
                          <div className="w-20 h-20 flex items-center justify-center">
                            👥
                          </div>
                        )}
                        <div className="absolute inset-0 bg-black/30 opacity-0 group-hover:opacity-100 flex items-center justify-center transition-opacity">
                          <FiEdit2 className="h-6 w-6 text-white" />
                        </div>
                      </>
                    )}
                  </div>
                </div>
                <div className="flex-1 mb-2">
                  <div className="flex items-center space-x-2">
                    {isEditingName ? (
                      <input
                        type="text"
                        placeholder="Enter new group name"
                        className="w-full px-4 py-2 rounded-lg bg-white/10 border border-white/20 text-white placeholder-white/60 outline-none focus:ring-2 focus:ring-white/30 backdrop-blur-sm transition-all"
                        value={newGroupName}
                        onChange={(e) => setNewGroupName(e.target.value)}
                      />
                    ) : (
                      <h4 className="text-lg text-white font-medium truncate">{chat?.groupName || chat?.name}</h4>
                    )}
                    <button
                      onClick={() => {
                        if (isEditingName) {
                          handleRenameGroup();
                        } else {
                          setIsEditingName(true);
                          setNewGroupName(chat?.groupName || chat?.name);
                        }
                      }}
                      className="p-1.5 text-white/80 hover:text-white hover:bg-white/10 rounded-full transition-all"
                    >
                      {isEditingName ? (
                        <FiCheck className="h-5 w-5" />
                      ) : (
                        <FiEdit2 className="h-5 w-5" />
                      )}
                    </button>
                  </div>
                  <p className="text-white/80 text-sm mt-1">
                    {chat?.participants?.length || 0} participants
                  </p>
                </div>
              </div>
            </div>
            
            {/* Scrollable content with sticky subheader */}
            <div className="flex flex-col min-h-0 flex-1">
              <div className="sticky top-0 z-10 bg-white border-b border-gray-200">
                <div className="px-6 py-4 flex items-center justify-between">
                  <h4 className="text-gray-900 font-medium">Participants</h4>
                  <button
                    onClick={() => {
                      setShowGroupInfoModal(false);
                      setShowAddMemberModal(true);
                    }}
                    className="flex items-center space-x-1 text-sm text-purple-600 hover:text-purple-700 font-medium"
                  >
                    <FiUserPlus className="h-4 w-4" />
                    <span>Add People</span>
                  </button>
                </div>
              </div>
              
              {/* Scrollable participants list */}
              <div className="overflow-y-auto flex-1">
                <div className="p-6 space-y-2 relative">
                  {chat?.participants?.map((userId) => {
                    const isCurrentUser = userId === auth.currentUser.uid;
                    const userName = chat.participantNames?.[userId] || 'Unknown User';
                    const userPhoto = participantPhotos[userId];

                    return (
                      <div 
                        key={userId} 
                        className="group flex items-center justify-between p-3 rounded-xl transition-all hover:bg-gray-50 bg-white border border-gray-100"
                      >
                        <Link to={`/profile/${userId}`} className="flex items-center space-x-3">
                          {userPhoto ? (
                            <img
                              src={userPhoto}
                              alt={userName}
                              className="w-12 h-12 rounded-full object-cover ring-2 ring-white shadow-md hover:opacity-80 transition-opacity"
                            />
                          ) : (
                            <div className="w-12 h-12 bg-gradient-to-br from-purple-500 to-blue-500 text-white rounded-full flex items-center justify-center font-medium ring-2 ring-white shadow-md hover:bg-gradient-to-br hover:from-purple-600 hover:to-blue-600 transition-colors">
                              {getAvatarInitials(userName)}
                            </div>
                          )}
                          <div>
                            <p className="text-gray-900 font-medium group-hover:text-blue-600 transition-colors">
                              {userName}
                              {isCurrentUser && (
                                <span className="ml-2 text-xs font-normal text-purple-600 bg-purple-50 px-2 py-0.5 rounded-full">
                                  You
                                </span>
                              )}
                            </p>
                            <p className="text-sm text-gray-500">
                              {isCurrentUser ? 'Group Admin' : 'Member'}
                            </p>
                          </div>
                        </Link>
                        {!isCurrentUser && chat.type === 'group' && (
                          <button
                            onClick={() => handleRemoveMember(userId)}
                            disabled={removingMember === userId}
                            className="opacity-0 group-hover:opacity-100 p-2 text-red-500 hover:text-red-600 hover:bg-red-50 rounded-lg transition-all"
                          >
                            {removingMember === userId ? (
                              <div className="w-5 h-5 border-2 border-red-500 border-t-transparent rounded-full animate-spin" />
                            ) : (
                              <FiX className="h-5 w-5" />
                            )}
                          </button>
                        )}
                      </div>
                    );
                  })}
                </div>
              </div>
            </div>

            {/* Footer */}
            <div className="flex-none p-4 bg-gray-50 border-t border-gray-100">
              <button
                onClick={() => setShowGroupInfoModal(false)}
                className="w-full py-2.5 px-4 bg-gray-900 text-white rounded-xl hover:bg-gray-800 transition-colors font-medium"
              >
                Close
              </button>
            </div>
          </div>
        </div>
      )}

      {/* Messages Area - Flexible height with scroll */}
      <section className="flex-1 overflow-y-auto" ref={chatViewRef}>
        <section className="p-4 space-y-4">
          {Object.entries(messagesByDate).map(([date, dateMessages]) => (
            <section key={date}>
              <section className="flex items-center justify-center mb-4">
                <section className="bg-gray-200 rounded-full px-3 py-1">
                  <span className="text-xs font-medium text-gray-600">{date}</span>
                </section>
              </section>
              <section className="space-y-4">
                {dateMessages.map((message, index) => {
                  const isCurrentUser = message.senderId === auth.currentUser.uid;
                  const showSender = !isCurrentUser && chat.type === 'group' && (
                    index === 0 || 
                    dateMessages[index - 1]?.senderId !== message.senderId
                  );
                  const senderName = chat.participantNames?.[message.senderId] || 'Unknown User';

                  return (
                    <section key={message.id}>
                      {showSender && (
                        <p className="text-sm text-gray-500 mb-1">
                          {senderName}
                        </p>
                      )}
<<<<<<< HEAD
                      <section className={`flex ${isCurrentUser ? 'justify-end' : 'justify-start'}`}>
                        {!isCurrentUser && showSender && (
                          participantPhotos[message.senderId] ? (
                            <img
                              src={participantPhotos[message.senderId]}
                              alt={senderName}
                              className="w-8 h-8 rounded-full object-cover mr-2"
                            />
                          ) : (
                            <section className="w-8 h-8 rounded-full bg-gray-700 text-white flex items-center justify-center text-sm font-medium mr-2">
                              {getAvatarInitials(senderName)}
                            </section>
                          )
                        )}
                        <section className={`rounded-lg px-4 py-2 max-w-[70%] break-words ${
                          isCurrentUser 
                            ? 'bg-blue-600 text-white' 
                            : 'bg-gray-100 text-gray-900'
                        }`}>
                          {message.text}
                        </section>
                      </section>
                    </section>
=======
                      {renderMessage(message, isCurrentUser, showSender, senderName)}
                    </div>
>>>>>>> 1ccf5c27
                  );
                })}
              </section>
            </section>
          ))}
          <section ref={messagesEndRef} />
        </section>
      </section>

      {/* Message Input - Fixed height at bottom */}
      <section className="flex-none bg-white border-t border-gray-200">
        <section className="p-4">
          <section className="flex items-end space-x-2">
            <section className="flex-1 bg-gray-100 rounded-lg">
              <textarea
                rows="1"
                placeholder="Type your message..."
                className="w-full bg-transparent outline-none text-gray-900 placeholder-gray-500 px-4 py-3 resize-none min-h-[44px] max-h-[120px] overflow-y-auto"
                value={messageInput}
                onChange={(e) => {
                  setMessageInput(e.target.value);
                  e.target.style.height = '44px';
                  e.target.style.height = `${e.target.scrollHeight}px`;
                }}
                onKeyDown={(e) => {
                  if (e.key === 'Enter' && !e.shiftKey) {
                    e.preventDefault();
                    handleSendMessage();
                  }
                }}
              />
<<<<<<< HEAD
            </section>
            <section className="flex items-center space-x-2">
              <button className="p-3 text-gray-500 hover:text-gray-600 hover:bg-gray-100 rounded-lg transition-colors">
=======
              {attachments.length > 0 && (
                <div className="px-4 pb-3 space-y-2">
                  {attachments.map((file, index) => (
                    <div key={index} className="flex items-center space-x-2 text-sm text-gray-600">
                      <FiPaperclip className="h-4 w-4" />
                      <span className="truncate flex-1">{file.name}</span>
                      {uploadProgress[file.name] > 0 && uploadProgress[file.name] < 100 && (
                        <span className="text-xs text-blue-600">{Math.round(uploadProgress[file.name])}%</span>
                      )}
                      {uploadProgress[file.name] === 100 && (
                        <FiCheck className="h-4 w-4 text-green-500" />
                      )}
                      {!sendingMessage && (
                        <button
                          onClick={() => {
                            setAttachments(files => files.filter((_, i) => i !== index));
                            setUploadProgress(prev => {
                              const newProgress = { ...prev };
                              delete newProgress[file.name];
                              return newProgress;
                            });
                          }}
                          className="text-red-500 hover:text-red-600"
                        >
                          <FiX className="h-4 w-4" />
                        </button>
                      )}
                    </div>
                  ))}
                  {sendingMessage && attachments.length > 0 && (
                    <div className="mt-2">
                      <div className="h-1 bg-gray-200 rounded-full overflow-hidden">
                        <div 
                          className="h-full bg-blue-600 transition-all duration-300"
                          style={{ width: `${overallProgress}%` }}
                        />
                      </div>
                      <p className="text-xs text-gray-500 mt-1">
                        Uploading {attachments.length} file{attachments.length > 1 ? 's' : ''}...
                      </p>
                    </div>
                  )}
                </div>
              )}
            </div>
            <div className="flex items-center space-x-2">
              <input
                type="file"
                ref={fileInputRef}
                onChange={handleFileSelect}
                className="hidden"
                multiple
                accept="image/*,video/*,audio/*,.pdf,.doc,.docx,.xls,.xlsx,.txt"
                disabled={sendingMessage}
              />
              <button 
                onClick={() => fileInputRef.current?.click()}
                disabled={sendingMessage}
                className="p-3 text-gray-500 hover:text-gray-600 hover:bg-gray-100 rounded-lg transition-colors disabled:opacity-50 disabled:cursor-not-allowed"
              >
>>>>>>> 1ccf5c27
                <FiPaperclip className="h-5 w-5" />
              </button>
              <button 
                ref={emojiButtonRef}
                onClick={toggleEmojiPicker}
                disabled={sendingMessage}
                className="p-3 text-gray-500 hover:text-gray-600 hover:bg-gray-100 rounded-lg transition-colors relative disabled:opacity-50 disabled:cursor-not-allowed"
              >
                <FiSmile className="h-5 w-5" />
              </button>
              <button 
                onClick={handleSendMessage}
                disabled={(!messageInput.trim() && attachments.length === 0) || sendingMessage}
                className="p-3 bg-blue-600 text-white rounded-lg hover:bg-blue-700 transition-colors disabled:opacity-50 disabled:cursor-not-allowed flex items-center space-x-2"
              >
                {sendingMessage ? (
                  <div className="w-5 h-5 border-2 border-white border-t-transparent rounded-full animate-spin" />
                ) : (
                  <FiSend className="h-5 w-5" />
                )}
              </button>
            </section>
          </section>
        </section>
      </section>

      {/* Emoji Picker - Absolute positioned */}
      {showEmojiPicker && (
        <section 
          ref={emojiPickerRef}
          className="absolute bottom-20 right-16 z-50"
        >
          <EmojiPicker
            onEmojiClick={(emojiData) => {
              const textarea = document.querySelector('textarea');
              const cursorPosition = textarea.selectionStart;
              setMessageInput(prev => prev.slice(0, cursorPosition) + emojiData.emoji + prev.slice(cursorPosition));
              textarea.focus();
            }}
            height={400}
            width={320}
            theme="light"
            emojiStyle="native"
            searchPlaceHolder="Search emoji..."
            previewConfig={{ showPreview: false }}
            lazyLoadEmojis={true}
          />
        </section>
      )}
<<<<<<< HEAD
    </section>
=======

      {/* Image Crop Modal */}
      {showCropModal && (
        <div className="fixed inset-0 bg-black/75 z-50 flex items-center justify-center p-4">
          <div className="bg-white w-full max-w-lg rounded-2xl overflow-hidden">
            <div className="p-4 border-b border-gray-200">
              <h3 className="text-lg font-semibold text-gray-900">Crop Group Avatar</h3>
            </div>
            <div className="relative h-[400px] bg-gray-900">
              <Cropper
                image={selectedImage}
                crop={crop}
                zoom={zoom}
                aspect={1}
                onCropChange={setCrop}
                onZoomChange={setZoom}
                onCropComplete={handleCropComplete}
              />
            </div>
            <div className="p-4 bg-gray-50 flex justify-end space-x-3">
              <button
                onClick={() => {
                  setShowCropModal(false);
                  setSelectedImage(null);
                }}
                className="px-4 py-2 text-gray-700 bg-white border border-gray-300 rounded-lg hover:bg-gray-50"
              >
                Cancel
              </button>
              <button
                onClick={handleCropSave}
                disabled={isChangingAvatar}
                className="px-4 py-2 text-white bg-blue-600 rounded-lg hover:bg-blue-700 disabled:opacity-50 flex items-center"
              >
                {isChangingAvatar ? (
                  <>
                    <div className="w-4 h-4 border-2 border-white border-t-transparent rounded-full animate-spin mr-2" />
                    Saving...
                  </>
                ) : (
                  'Save'
                )}
              </button>
            </div>
          </div>
        </div>
      )}

      {/* Add the custom scrollbar styles */}
      <style jsx>{`
        /* Existing scrollbar styles */
        .custom-scrollbar::-webkit-scrollbar {
          width: 6px;
        }
        .custom-scrollbar::-webkit-scrollbar-track {
          background: transparent;
        }
        .custom-scrollbar::-webkit-scrollbar-thumb {
          background-color: rgba(0, 0, 0, 0.2);
          border-radius: 3px;
        }
        .custom-scrollbar::-webkit-scrollbar-thumb:hover {
          background-color: rgba(0, 0, 0, 0.3);
        }

        /* Prevent content shift and gaps during scroll */
        .modal-content {
          transform: translate3d(0, 0, 0);
          -webkit-transform: translate3d(0, 0, 0);
          backface-visibility: hidden;
          -webkit-backface-visibility: hidden;
          perspective: 1000;
          -webkit-perspective: 1000;
        }
      `}</style>
    </div>
>>>>>>> 1ccf5c27
  );
}<|MERGE_RESOLUTION|>--- conflicted
+++ resolved
@@ -613,25 +613,6 @@
                 <FiArrowLeft className="h-5 w-5 mr-1" />
                 Back
               </button>
-<<<<<<< HEAD
-              <section className="flex items-center space-x-4 min-w-0">
-                <section className="relative flex-shrink-0">
-                  {chat?.type === 'group' ? (
-                    <section className="w-10 h-10 bg-purple-100 text-purple-700 rounded-full flex items-center justify-center font-medium text-lg">
-                      {chat.groupAvatar || '👥'}
-                    </section>
-                  ) : (
-                    participantPhotos[chat?.participants?.find(id => id !== auth.currentUser.uid)] ? (
-                      <img
-                        src={participantPhotos[chat?.participants?.find(id => id !== auth.currentUser.uid)]}
-                        alt="Profile"
-                        className="w-10 h-10 rounded-full object-cover"
-                      />
-                    ) : (
-                      <section className="w-10 h-10 bg-gray-700 text-white rounded-full flex items-center justify-center font-medium">
-                        {getAvatarInitials(chat?.name)}
-                      </section>
-=======
               <div className="flex items-center space-x-4 min-w-0">
                 {/* Make avatar and name clickable for groups */}
                 <div 
@@ -649,7 +630,6 @@
                       <div className="w-10 h-10 bg-purple-100 text-purple-700 rounded-full flex items-center justify-center font-medium text-lg hover:bg-purple-200 transition-colors">
                         👥
                       </div>
->>>>>>> 1ccf5c27
                     )
                   ) : (
                     <Link to={`/profile/${chat?.participants?.find(id => id !== auth.currentUser.uid)}`}>
@@ -666,11 +646,6 @@
                       )}
                     </Link>
                   )}
-<<<<<<< HEAD
-                </section>
-                <section className="min-w-0 flex-1">
-                  <h2 className="font-semibold text-gray-900 truncate">{chat?.groupName || chat?.name}</h2>
-=======
                 </div>
                 <div 
                   className={`min-w-0 flex-1 ${chat?.type === 'group' ? 'cursor-pointer' : ''}`}
@@ -679,7 +654,6 @@
                   <h2 className="font-semibold text-gray-900 truncate hover:text-gray-700 transition-colors">
                     {chat?.groupName || chat?.name}
                   </h2>
->>>>>>> 1ccf5c27
                   {chat?.type === 'group' && (
                     <p className="text-sm text-gray-500 truncate">
                       {chat.participantNames ?
@@ -705,18 +679,10 @@
                   <FiUserPlus className="h-5 w-5" />
                 </button>
               )}
-<<<<<<< HEAD
-              <button className="hidden md:block p-2 text-gray-500 hover:text-gray-600 hover:bg-gray-100 rounded-lg">
-                <FiMoreVertical className="h-5 w-5" />
-              </button>
-            </section>
-          </section>
-        </section>
-=======
+
             </div>
           </div>
         </div>
->>>>>>> 1ccf5c27
       </header>
 
       {/* Add Member Modal */}
@@ -1034,34 +1000,9 @@
                           {senderName}
                         </p>
                       )}
-<<<<<<< HEAD
-                      <section className={`flex ${isCurrentUser ? 'justify-end' : 'justify-start'}`}>
-                        {!isCurrentUser && showSender && (
-                          participantPhotos[message.senderId] ? (
-                            <img
-                              src={participantPhotos[message.senderId]}
-                              alt={senderName}
-                              className="w-8 h-8 rounded-full object-cover mr-2"
-                            />
-                          ) : (
-                            <section className="w-8 h-8 rounded-full bg-gray-700 text-white flex items-center justify-center text-sm font-medium mr-2">
-                              {getAvatarInitials(senderName)}
-                            </section>
-                          )
-                        )}
-                        <section className={`rounded-lg px-4 py-2 max-w-[70%] break-words ${
-                          isCurrentUser 
-                            ? 'bg-blue-600 text-white' 
-                            : 'bg-gray-100 text-gray-900'
-                        }`}>
-                          {message.text}
-                        </section>
-                      </section>
-                    </section>
-=======
+
                       {renderMessage(message, isCurrentUser, showSender, senderName)}
                     </div>
->>>>>>> 1ccf5c27
                   );
                 })}
               </section>
@@ -1093,11 +1034,6 @@
                   }
                 }}
               />
-<<<<<<< HEAD
-            </section>
-            <section className="flex items-center space-x-2">
-              <button className="p-3 text-gray-500 hover:text-gray-600 hover:bg-gray-100 rounded-lg transition-colors">
-=======
               {attachments.length > 0 && (
                 <div className="px-4 pb-3 space-y-2">
                   {attachments.map((file, index) => (
@@ -1158,7 +1094,6 @@
                 disabled={sendingMessage}
                 className="p-3 text-gray-500 hover:text-gray-600 hover:bg-gray-100 rounded-lg transition-colors disabled:opacity-50 disabled:cursor-not-allowed"
               >
->>>>>>> 1ccf5c27
                 <FiPaperclip className="h-5 w-5" />
               </button>
               <button 
@@ -1208,9 +1143,6 @@
           />
         </section>
       )}
-<<<<<<< HEAD
-    </section>
-=======
 
       {/* Image Crop Modal */}
       {showCropModal && (
@@ -1287,6 +1219,5 @@
         }
       `}</style>
     </div>
->>>>>>> 1ccf5c27
   );
 }