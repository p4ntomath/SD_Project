--- conflicted
+++ resolved
@@ -19,14 +19,6 @@
         return <ResearcherHomePage />;
     } else if (role === 'reviewer') {
         return <ReviewerHomePage />;
-<<<<<<< HEAD
-    } else {
-        return <section className="flex h-screen w-full justify-center items-center">
-            <h1 className='text-8xl font-bold'>Page Not Found</h1>
-            {/* Add any other content you want to display when no role is selected */}
-        </section>; // or any other fallback UI
-=======
->>>>>>> f4058b17
     }
     if (loading) {
         return (
